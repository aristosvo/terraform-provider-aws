--- conflicted
+++ resolved
@@ -5,18 +5,8 @@
 import (
 	"context"
 
-<<<<<<< HEAD
-	aws_sdkv2 "github.com/aws/aws-sdk-go-v2/aws"
-	guardduty_sdkv2 "github.com/aws/aws-sdk-go-v2/service/guardduty"
-	aws_sdkv1 "github.com/aws/aws-sdk-go/aws"
-	endpoints_sdkv1 "github.com/aws/aws-sdk-go/aws/endpoints"
-	session_sdkv1 "github.com/aws/aws-sdk-go/aws/session"
-	guardduty_sdkv1 "github.com/aws/aws-sdk-go/service/guardduty"
-	"github.com/hashicorp/terraform-plugin-log/tflog"
-=======
 	"github.com/aws/aws-sdk-go-v2/aws"
 	"github.com/aws/aws-sdk-go-v2/service/guardduty"
->>>>>>> 9d142842
 	"github.com/hashicorp/terraform-provider-aws/internal/conns"
 	"github.com/hashicorp/terraform-provider-aws/internal/types"
 	"github.com/hashicorp/terraform-provider-aws/names"
@@ -37,17 +27,17 @@
 func (p *servicePackage) FrameworkResources(ctx context.Context) []*types.ServicePackageFrameworkResource {
 	return []*types.ServicePackageFrameworkResource{
 		{
-<<<<<<< HEAD
-			Factory: newResourceMemberDetectorFeature,
-			Name:    "Member Detector Feature",
-=======
 			Factory:  newResourceMalwareProtectionPlan,
 			TypeName: "aws_guardduty_malware_protection_plan",
 			Name:     "Malware Protection Plan",
 			Tags: &types.ServicePackageResourceTags{
 				IdentifierAttribute: names.AttrARN,
 			},
->>>>>>> 9d142842
+		},
+		{
+			Factory:  newResourceMemberDetectorFeature,
+			TypeName: "aws_guardduty_member_detector_feature",
+			Name:     "Member Detector Feature",
 		},
 	}
 }
@@ -168,25 +158,6 @@
 	return func(*guardduty.Options) {}
 }
 
-// NewClient returns a new AWS SDK for Go v2 client for this service package's AWS API.
-func (p *servicePackage) NewClient(ctx context.Context, config map[string]any) (*guardduty_sdkv2.Client, error) {
-	cfg := *(config["aws_sdkv2_config"].(*aws_sdkv2.Config))
-
-	return guardduty_sdkv2.NewFromConfig(cfg, func(o *guardduty_sdkv2.Options) {
-		if endpoint := config[names.AttrEndpoint].(string); endpoint != "" {
-			tflog.Debug(ctx, "setting endpoint", map[string]any{
-				"tf_aws.endpoint": endpoint,
-			})
-			o.BaseEndpoint = aws_sdkv2.String(endpoint)
-
-			if o.EndpointOptions.UseFIPSEndpoint == aws_sdkv2.FIPSEndpointStateEnabled {
-				tflog.Debug(ctx, "endpoint set, ignoring UseFIPSEndpoint setting")
-				o.EndpointOptions.UseFIPSEndpoint = aws_sdkv2.FIPSEndpointStateDisabled
-			}
-		}
-	}), nil
-}
-
 func ServicePackage(ctx context.Context) conns.ServicePackage {
 	return &servicePackage{}
 }