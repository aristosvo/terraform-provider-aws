--- conflicted
+++ resolved
@@ -7,12 +7,8 @@
 var (
 	ResourceFilter                = resourceFilter
 	ResourceInviteAccepter        = resourceInviteAccepter
-<<<<<<< HEAD
 	ResourceMalwareProtectionPlan = newMalwareProtectionPlanResource
-=======
-	ResourceMalwareProtectionPlan = newResourceMalwareProtectionPlan
 	ResourcePublishingDestination = resourcePublishingDestination
->>>>>>> 867caa55
 
 	FindDetectorByID                        = findDetectorByID
 	FindDetectorFeatureByTwoPartKey         = findDetectorFeatureByTwoPartKey
