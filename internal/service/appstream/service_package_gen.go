// Code generated by internal/generate/servicepackage/main.go; DO NOT EDIT.

package appstream

import (
	"context"
	"unique"

	"github.com/aws/aws-sdk-go-v2/aws"
	"github.com/aws/aws-sdk-go-v2/service/appstream"
	"github.com/hashicorp/terraform-plugin-log/tflog"
	"github.com/hashicorp/terraform-provider-aws/internal/conns"
	inttypes "github.com/hashicorp/terraform-provider-aws/internal/types"
	"github.com/hashicorp/terraform-provider-aws/names"
)

type servicePackage struct{}

func (p *servicePackage) FrameworkDataSources(ctx context.Context) []*inttypes.ServicePackageFrameworkDataSource {
	return []*inttypes.ServicePackageFrameworkDataSource{
		{
			Factory:  newImageDataSource,
			TypeName: "aws_appstream_image",
			Name:     "Image",
<<<<<<< HEAD
			Region: &itypes.ServicePackageResourceRegion{
				IsGlobal:                      false,
				IsOverrideEnabled:             true,
				IsValidateOverrideInPartition: true,
			},
=======
			Region: unique.Make(inttypes.ServicePackageResourceRegion{
				IsOverrideEnabled: false,
			}),
>>>>>>> f69f8d8f
		},
	}
}

func (p *servicePackage) FrameworkResources(ctx context.Context) []*inttypes.ServicePackageFrameworkResource {
	return []*inttypes.ServicePackageFrameworkResource{}
}

func (p *servicePackage) SDKDataSources(ctx context.Context) []*inttypes.ServicePackageSDKDataSource {
	return []*inttypes.ServicePackageSDKDataSource{}
}

func (p *servicePackage) SDKResources(ctx context.Context) []*inttypes.ServicePackageSDKResource {
	return []*inttypes.ServicePackageSDKResource{
		{
			Factory:  resourceDirectoryConfig,
			TypeName: "aws_appstream_directory_config",
			Name:     "Directory Config",
			Region: unique.Make(inttypes.ServicePackageResourceRegion{
				IsOverrideEnabled:             true,
				IsValidateOverrideInPartition: true,
			}),
		},
		{
			Factory:  resourceFleet,
			TypeName: "aws_appstream_fleet",
			Name:     "Fleet",
			Tags: unique.Make(inttypes.ServicePackageResourceTags{
				IdentifierAttribute: names.AttrARN,
			}),
			Region: unique.Make(inttypes.ServicePackageResourceRegion{
				IsOverrideEnabled:             true,
				IsValidateOverrideInPartition: true,
			}),
		},
		{
			Factory:  resourceFleetStackAssociation,
			TypeName: "aws_appstream_fleet_stack_association",
			Name:     "Fleet Stack Association",
			Region: unique.Make(inttypes.ServicePackageResourceRegion{
				IsOverrideEnabled:             true,
				IsValidateOverrideInPartition: true,
			}),
		},
		{
			Factory:  resourceImageBuilder,
			TypeName: "aws_appstream_image_builder",
			Name:     "Image Builder",
			Tags: unique.Make(inttypes.ServicePackageResourceTags{
				IdentifierAttribute: names.AttrARN,
			}),
			Region: unique.Make(inttypes.ServicePackageResourceRegion{
				IsOverrideEnabled:             true,
				IsValidateOverrideInPartition: true,
			}),
		},
		{
			Factory:  resourceStack,
			TypeName: "aws_appstream_stack",
			Name:     "Stack",
			Tags: unique.Make(inttypes.ServicePackageResourceTags{
				IdentifierAttribute: names.AttrARN,
			}),
			Region: unique.Make(inttypes.ServicePackageResourceRegion{
				IsOverrideEnabled:             true,
				IsValidateOverrideInPartition: true,
			}),
		},
		{
			Factory:  resourceUser,
			TypeName: "aws_appstream_user",
			Name:     "User",
			Region: unique.Make(inttypes.ServicePackageResourceRegion{
				IsOverrideEnabled:             true,
				IsValidateOverrideInPartition: true,
			}),
		},
		{
			Factory:  resourceUserStackAssociation,
			TypeName: "aws_appstream_user_stack_association",
			Name:     "User Stack Association",
			Region: unique.Make(inttypes.ServicePackageResourceRegion{
				IsOverrideEnabled:             true,
				IsValidateOverrideInPartition: true,
			}),
		},
	}
}

func (p *servicePackage) ServicePackageName() string {
	return names.AppStream
}

// NewClient returns a new AWS SDK for Go v2 client for this service package's AWS API.
func (p *servicePackage) NewClient(ctx context.Context, config map[string]any) (*appstream.Client, error) {
	cfg := *(config["aws_sdkv2_config"].(*aws.Config))
	optFns := []func(*appstream.Options){
		appstream.WithEndpointResolverV2(newEndpointResolverV2()),
		withBaseEndpoint(config[names.AttrEndpoint].(string)),
		func(o *appstream.Options) {
			if region := config[names.AttrRegion].(string); o.Region != region {
				tflog.Info(ctx, "overriding provider-configured AWS API region", map[string]any{
					"service":         p.ServicePackageName(),
					"original_region": o.Region,
					"override_region": region,
				})
				o.Region = region
			}
		},
		withExtraOptions(ctx, p, config),
	}

	return appstream.NewFromConfig(cfg, optFns...), nil
}

// withExtraOptions returns a functional option that allows this service package to specify extra API client options.
// This option is always called after any generated options.
func withExtraOptions(ctx context.Context, sp conns.ServicePackage, config map[string]any) func(*appstream.Options) {
	if v, ok := sp.(interface {
		withExtraOptions(context.Context, map[string]any) []func(*appstream.Options)
	}); ok {
		optFns := v.withExtraOptions(ctx, config)

		return func(o *appstream.Options) {
			for _, optFn := range optFns {
				optFn(o)
			}
		}
	}

	return func(*appstream.Options) {}
}

func ServicePackage(ctx context.Context) conns.ServicePackage {
	return &servicePackage{}
}<|MERGE_RESOLUTION|>--- conflicted
+++ resolved
@@ -22,17 +22,10 @@
 			Factory:  newImageDataSource,
 			TypeName: "aws_appstream_image",
 			Name:     "Image",
-<<<<<<< HEAD
-			Region: &itypes.ServicePackageResourceRegion{
-				IsGlobal:                      false,
+			Region: unique.Make(inttypes.ServicePackageResourceRegion{
 				IsOverrideEnabled:             true,
 				IsValidateOverrideInPartition: true,
-			},
-=======
-			Region: unique.Make(inttypes.ServicePackageResourceRegion{
-				IsOverrideEnabled: false,
 			}),
->>>>>>> f69f8d8f
 		},
 	}
 }
