--- conflicted
+++ resolved
@@ -43,23 +43,15 @@
 	return names.DLM
 }
 
-<<<<<<< HEAD
 // NewClient returns a new AWS SDK for Go v2 client for this service package's AWS API.
 func (p *servicePackage) NewClient(ctx context.Context, config map[string]any) (*dlm_sdkv2.Client, error) {
 	cfg := *(config["aws_sdkv2_config"].(*aws_sdkv2.Config))
 
 	return dlm_sdkv2.NewFromConfig(cfg, func(o *dlm_sdkv2.Options) {
-		if endpoint := config["endpoint"].(string); endpoint != "" {
+		if endpoint := config[names.AttrEndpoint].(string); endpoint != "" {
 			o.BaseEndpoint = aws_sdkv2.String(endpoint)
 		}
 	}), nil
-=======
-// NewConn returns a new AWS SDK for Go v1 client for this service package's AWS API.
-func (p *servicePackage) NewConn(ctx context.Context, config map[string]any) (*dlm_sdkv1.DLM, error) {
-	sess := config[names.AttrSession].(*session_sdkv1.Session)
-
-	return dlm_sdkv1.New(sess.Copy(&aws_sdkv1.Config{Endpoint: aws_sdkv1.String(config[names.AttrEndpoint].(string))})), nil
->>>>>>> 3434906a
 }
 
 func ServicePackage(ctx context.Context) conns.ServicePackage {
