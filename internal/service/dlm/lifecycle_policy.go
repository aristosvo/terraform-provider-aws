--- conflicted
+++ resolved
@@ -165,17 +165,10 @@
 											},
 										},
 									},
-<<<<<<< HEAD
-									"type": {
+									names.AttrType: {
 										Type:             schema.TypeString,
 										Required:         true,
 										ValidateDiagFunc: enum.Validate[awstypes.EventSourceValues](),
-=======
-									names.AttrType: {
-										Type:         schema.TypeString,
-										Required:     true,
-										ValidateFunc: validation.StringInSlice(dlm.EventSourceValues_Values(), false),
->>>>>>> 3434906a
 									},
 								},
 							},
@@ -474,19 +467,11 @@
 					},
 				},
 			},
-<<<<<<< HEAD
-			"state": {
+			names.AttrState: {
 				Type:             schema.TypeString,
 				Optional:         true,
 				Default:          awstypes.SettablePolicyStateValuesEnabled,
 				ValidateDiagFunc: enum.Validate[awstypes.SettablePolicyStateValues](),
-=======
-			names.AttrState: {
-				Type:         schema.TypeString,
-				Optional:     true,
-				Default:      dlm.SettablePolicyStateValuesEnabled,
-				ValidateFunc: validation.StringInSlice(dlm.SettablePolicyStateValues_Values(), false),
->>>>>>> 3434906a
 			},
 			names.AttrTags:    tftags.TagsSchema(),
 			names.AttrTagsAll: tftags.TagsSchemaComputed(),
@@ -505,11 +490,7 @@
 		Description:      aws.String(d.Get(names.AttrDescription).(string)),
 		ExecutionRoleArn: aws.String(d.Get(names.AttrExecutionRoleARN).(string)),
 		PolicyDetails:    expandPolicyDetails(d.Get("policy_details").([]interface{})),
-<<<<<<< HEAD
-		State:            awstypes.SettablePolicyStateValues(d.Get("state").(string)),
-=======
-		State:            aws.String(d.Get(names.AttrState).(string)),
->>>>>>> 3434906a
+		State:            awstypes.SettablePolicyStateValues(d.Get(names.AttrState).(string)),
 		Tags:             getTagsIn(ctx),
 	}
 
@@ -574,13 +555,8 @@
 		if d.HasChange(names.AttrExecutionRoleARN) {
 			input.ExecutionRoleArn = aws.String(d.Get(names.AttrExecutionRoleARN).(string))
 		}
-<<<<<<< HEAD
-		if d.HasChange("state") {
-			input.State = awstypes.SettablePolicyStateValues(d.Get("state").(string))
-=======
 		if d.HasChange(names.AttrState) {
-			input.State = aws.String(d.Get(names.AttrState).(string))
->>>>>>> 3434906a
+			input.State = awstypes.SettablePolicyStateValues(d.Get(names.AttrState).(string))
 		}
 		if d.HasChange("policy_details") {
 			input.PolicyDetails = expandPolicyDetails(d.Get("policy_details").([]interface{}))
@@ -651,15 +627,9 @@
 
 func flattenPolicyDetails(policyDetails *awstypes.PolicyDetails) []map[string]interface{} {
 	result := make(map[string]interface{})
-<<<<<<< HEAD
 	result["resource_types"] = flex.FlattenStringyValueList(policyDetails.ResourceTypes)
 	result["resource_locations"] = flex.FlattenStringyValueList(policyDetails.ResourceLocations)
-	result["action"] = flattenActions(policyDetails.Actions)
-=======
-	result["resource_types"] = flex.FlattenStringList(policyDetails.ResourceTypes)
-	result["resource_locations"] = flex.FlattenStringList(policyDetails.ResourceLocations)
 	result[names.AttrAction] = flattenActions(policyDetails.Actions)
->>>>>>> 3434906a
 	result["event_source"] = flattenEventSource(policyDetails.EventSource)
 	result[names.AttrSchedule] = flattenSchedules(policyDetails.Schedules)
 	result["target_tags"] = flattenTags(policyDetails.TargetTags)
@@ -721,11 +691,7 @@
 		m["copy_tags"] = aws.ToBool(s.CopyTags)
 		m["create_rule"] = flattenCreateRule(s.CreateRule)
 		m["cross_region_copy_rule"] = flattenCrossRegionCopyRules(s.CrossRegionCopyRules)
-<<<<<<< HEAD
-		m["name"] = aws.ToString(s.Name)
-=======
-		m[names.AttrName] = aws.StringValue(s.Name)
->>>>>>> 3434906a
+		m[names.AttrName] = aws.ToString(s.Name)
 		m["retain_rule"] = flattenRetainRule(s.RetainRule)
 		m["tags_to_add"] = flattenTags(s.TagsToAdd)
 		m["variable_tags"] = flattenTags(s.VariableTags)
@@ -771,11 +737,7 @@
 	for i, s := range actions {
 		m := make(map[string]interface{})
 
-<<<<<<< HEAD
-		m["name"] = aws.ToString(s.Name)
-=======
-		m[names.AttrName] = aws.StringValue(s.Name)
->>>>>>> 3434906a
+		m[names.AttrName] = aws.ToString(s.Name)
 
 		if s.CrossRegionCopy != nil {
 			m["cross_region_copy"] = flattenActionCrossRegionCopyRules(s.CrossRegionCopy)
@@ -801,13 +763,8 @@
 			continue
 		}
 
-<<<<<<< HEAD
 		rule := awstypes.CrossRegionCopyAction{}
-		if v, ok := m["encryption_configuration"].([]interface{}); ok {
-=======
-		rule := &dlm.CrossRegionCopyAction{}
 		if v, ok := m[names.AttrEncryptionConfiguration].([]interface{}); ok {
->>>>>>> 3434906a
 			rule.EncryptionConfiguration = expandActionCrossRegionCopyRuleEncryptionConfiguration(v)
 		}
 		if v, ok := m["retain_rule"].([]interface{}); ok && len(v) > 0 && v[0] != nil {
@@ -832,15 +789,9 @@
 
 	for _, rule := range rules {
 		m := map[string]interface{}{
-<<<<<<< HEAD
-			"encryption_configuration": flattenActionCrossRegionCopyRuleEncryptionConfiguration(rule.EncryptionConfiguration),
-			"retain_rule":              flattenCrossRegionCopyRuleRetainRule(rule.RetainRule),
-			"target":                   aws.ToString(rule.Target),
-=======
 			names.AttrEncryptionConfiguration: flattenActionCrossRegionCopyRuleEncryptionConfiguration(rule.EncryptionConfiguration),
 			"retain_rule":                     flattenCrossRegionCopyRuleRetainRule(rule.RetainRule),
-			names.AttrTarget:                  aws.StringValue(rule.Target),
->>>>>>> 3434906a
+			names.AttrTarget:                  aws.ToString(rule.Target),
 		}
 
 		result = append(result, m)
@@ -855,13 +806,8 @@
 	}
 
 	m := l[0].(map[string]interface{})
-<<<<<<< HEAD
 	config := &awstypes.EncryptionConfiguration{
-		Encrypted: aws.Bool(m["encrypted"].(bool)),
-=======
-	config := &dlm.EncryptionConfiguration{
 		Encrypted: aws.Bool(m[names.AttrEncrypted].(bool)),
->>>>>>> 3434906a
 	}
 
 	if v, ok := m["cmk_arn"].(string); ok && v != "" {
@@ -876,13 +822,8 @@
 	}
 
 	m := map[string]interface{}{
-<<<<<<< HEAD
-		"encrypted": aws.ToBool(rule.Encrypted),
-		"cmk_arn":   aws.ToString(rule.CmkArn),
-=======
-		names.AttrEncrypted: aws.BoolValue(rule.Encrypted),
-		"cmk_arn":           aws.StringValue(rule.CmkArn),
->>>>>>> 3434906a
+		names.AttrEncrypted: aws.ToBool(rule.Encrypted),
+		"cmk_arn":           aws.ToString(rule.CmkArn),
 	}
 
 	return []interface{}{m}
@@ -894,13 +835,8 @@
 	}
 
 	m := l[0].(map[string]interface{})
-<<<<<<< HEAD
 	config := &awstypes.EventSource{
-		Type: awstypes.EventSourceValues(m["type"].(string)),
-=======
-	config := &dlm.EventSource{
-		Type: aws.String(m[names.AttrType].(string)),
->>>>>>> 3434906a
+		Type: awstypes.EventSourceValues(m[names.AttrType].(string)),
 	}
 
 	if v, ok := m[names.AttrParameters].([]interface{}); ok && len(v) > 0 {
@@ -916,13 +852,8 @@
 	}
 
 	m := map[string]interface{}{
-<<<<<<< HEAD
-		"parameters": flattenEventSourceParameters(rule.Parameters),
-		"type":       string(rule.Type),
-=======
 		names.AttrParameters: flattenEventSourceParameters(rule.Parameters),
-		names.AttrType:       aws.StringValue(rule.Type),
->>>>>>> 3434906a
+		names.AttrType:       string(rule.Type),
 	}
 
 	return []interface{}{m}
@@ -1007,21 +938,12 @@
 
 	for _, rule := range rules {
 		m := map[string]interface{}{
-<<<<<<< HEAD
-			"cmk_arn":        aws.ToString(rule.CmkArn),
-			"copy_tags":      aws.ToBool(rule.CopyTags),
-			"deprecate_rule": flattenCrossRegionCopyRuleDeprecateRule(rule.DeprecateRule),
-			"encrypted":      aws.ToBool(rule.Encrypted),
-			"retain_rule":    flattenCrossRegionCopyRuleRetainRule(rule.RetainRule),
-			"target":         aws.ToString(rule.Target),
-=======
-			"cmk_arn":           aws.StringValue(rule.CmkArn),
-			"copy_tags":         aws.BoolValue(rule.CopyTags),
+			"cmk_arn":           aws.ToString(rule.CmkArn),
+			"copy_tags":         aws.ToBool(rule.CopyTags),
 			"deprecate_rule":    flattenCrossRegionCopyRuleDeprecateRule(rule.DeprecateRule),
-			names.AttrEncrypted: aws.BoolValue(rule.Encrypted),
+			names.AttrEncrypted: aws.ToBool(rule.Encrypted),
 			"retain_rule":       flattenCrossRegionCopyRuleRetainRule(rule.RetainRule),
-			names.AttrTarget:    aws.StringValue(rule.Target),
->>>>>>> 3434906a
+			names.AttrTarget:    aws.ToString(rule.Target),
 		}
 
 		result = append(result, m)
@@ -1037,15 +959,9 @@
 
 	m := l[0].(map[string]interface{})
 
-<<<<<<< HEAD
 	return &awstypes.CrossRegionCopyDeprecateRule{
-		Interval:     aws.Int32(int32(m["interval"].(int))),
+		Interval:     aws.Int32(int32(m[names.AttrInterval].(int))),
 		IntervalUnit: awstypes.RetentionIntervalUnitValues(m["interval_unit"].(string)),
-=======
-	return &dlm.CrossRegionCopyDeprecateRule{
-		Interval:     aws.Int64(int64(m[names.AttrInterval].(int))),
-		IntervalUnit: aws.String(m["interval_unit"].(string)),
->>>>>>> 3434906a
 	}
 }
 
@@ -1056,15 +972,9 @@
 
 	m := l[0].(map[string]interface{})
 
-<<<<<<< HEAD
 	return &awstypes.CrossRegionCopyRetainRule{
-		Interval:     aws.Int32(int32(m["interval"].(int))),
+		Interval:     aws.Int32(int32(m[names.AttrInterval].(int))),
 		IntervalUnit: awstypes.RetentionIntervalUnitValues(m["interval_unit"].(string)),
-=======
-	return &dlm.CrossRegionCopyRetainRule{
-		Interval:     aws.Int64(int64(m[names.AttrInterval].(int))),
-		IntervalUnit: aws.String(m["interval_unit"].(string)),
->>>>>>> 3434906a
 	}
 }
 
@@ -1074,13 +984,8 @@
 	}
 
 	m := map[string]interface{}{
-<<<<<<< HEAD
-		"interval":      int(aws.ToInt32(rule.Interval)),
-		"interval_unit": string(rule.IntervalUnit),
-=======
-		names.AttrInterval: int(aws.Int64Value(rule.Interval)),
-		"interval_unit":    aws.StringValue(rule.IntervalUnit),
->>>>>>> 3434906a
+		names.AttrInterval: int(aws.ToInt32(rule.Interval)),
+		"interval_unit":    string(rule.IntervalUnit),
 	}
 
 	return []interface{}{m}
@@ -1092,13 +997,8 @@
 	}
 
 	m := map[string]interface{}{
-<<<<<<< HEAD
-		"interval":      int(aws.ToInt32(rule.Interval)),
-		"interval_unit": string(rule.IntervalUnit),
-=======
-		names.AttrInterval: int(aws.Int64Value(rule.Interval)),
-		"interval_unit":    aws.StringValue(rule.IntervalUnit),
->>>>>>> 3434906a
+		names.AttrInterval: int(aws.ToInt32(rule.Interval)),
+		"interval_unit":    string(rule.IntervalUnit),
 	}
 
 	return []interface{}{m}
@@ -1115,13 +1015,8 @@
 		createRule.Times = flex.ExpandStringValueList(v)
 	}
 
-<<<<<<< HEAD
-	if v, ok := c["interval"].(int); ok && v > 0 {
+	if v, ok := c[names.AttrInterval].(int); ok && v > 0 {
 		createRule.Interval = aws.Int32(int32(v))
-=======
-	if v, ok := c[names.AttrInterval].(int); ok && v > 0 {
-		createRule.Interval = aws.Int64(int64(v))
->>>>>>> 3434906a
 	}
 
 	if v, ok := c["location"].(string); ok && v != "" {
@@ -1150,11 +1045,7 @@
 	result["times"] = flex.FlattenStringValueList(createRule.Times)
 
 	if createRule.Interval != nil {
-<<<<<<< HEAD
-		result["interval"] = aws.ToInt32(createRule.Interval)
-=======
-		result[names.AttrInterval] = aws.Int64Value(createRule.Interval)
->>>>>>> 3434906a
+		result[names.AttrInterval] = aws.ToInt32(createRule.Interval)
 	}
 
 	result["interval_unit"] = string(createRule.IntervalUnit)
@@ -1179,13 +1070,8 @@
 		rule.Count = aws.Int32(int32(v))
 	}
 
-<<<<<<< HEAD
-	if v, ok := m["interval"].(int); ok && v > 0 {
+	if v, ok := m[names.AttrInterval].(int); ok && v > 0 {
 		rule.Interval = aws.Int32(int32(v))
-=======
-	if v, ok := m[names.AttrInterval].(int); ok && v > 0 {
-		rule.Interval = aws.Int64(int64(v))
->>>>>>> 3434906a
 	}
 
 	if v, ok := m["interval_unit"].(string); ok && v != "" {
@@ -1197,15 +1083,9 @@
 
 func flattenRetainRule(retainRule *awstypes.RetainRule) []map[string]interface{} {
 	result := make(map[string]interface{})
-<<<<<<< HEAD
 	result["count"] = aws.ToInt32(retainRule.Count)
 	result["interval_unit"] = string(retainRule.IntervalUnit)
-	result["interval"] = aws.ToInt32(retainRule.Interval)
-=======
-	result["count"] = aws.Int64Value(retainRule.Count)
-	result["interval_unit"] = aws.StringValue(retainRule.IntervalUnit)
-	result[names.AttrInterval] = aws.Int64Value(retainRule.Interval)
->>>>>>> 3434906a
+	result[names.AttrInterval] = aws.ToInt32(retainRule.Interval)
 
 	return []map[string]interface{}{result}
 }
@@ -1221,13 +1101,8 @@
 		rule.Count = aws.Int32(int32(v))
 	}
 
-<<<<<<< HEAD
-	if v, ok := m["interval"].(int); ok && v > 0 {
+	if v, ok := m[names.AttrInterval].(int); ok && v > 0 {
 		rule.Interval = aws.Int32(int32(v))
-=======
-	if v, ok := m[names.AttrInterval].(int); ok && v > 0 {
-		rule.Interval = aws.Int64(int64(v))
->>>>>>> 3434906a
 	}
 
 	if v, ok := m["interval_unit"].(string); ok && v != "" {
@@ -1239,15 +1114,9 @@
 
 func flattenDeprecateRule(rule *awstypes.DeprecateRule) []map[string]interface{} {
 	result := make(map[string]interface{})
-<<<<<<< HEAD
 	result["count"] = aws.ToInt32(rule.Count)
 	result["interval_unit"] = string(rule.IntervalUnit)
-	result["interval"] = aws.ToInt32(rule.Interval)
-=======
-	result["count"] = aws.Int64Value(rule.Count)
-	result["interval_unit"] = aws.StringValue(rule.IntervalUnit)
-	result[names.AttrInterval] = aws.Int64Value(rule.Interval)
->>>>>>> 3434906a
+	result[names.AttrInterval] = aws.ToInt32(rule.Interval)
 
 	return []map[string]interface{}{result}
 }
@@ -1257,26 +1126,16 @@
 		return nil
 	}
 	m := cfg[0].(map[string]interface{})
-<<<<<<< HEAD
 	rule := &awstypes.FastRestoreRule{
-		AvailabilityZones: flex.ExpandStringValueSet(m["availability_zones"].(*schema.Set)),
-=======
-	rule := &dlm.FastRestoreRule{
-		AvailabilityZones: flex.ExpandStringSet(m[names.AttrAvailabilityZones].(*schema.Set)),
->>>>>>> 3434906a
+		AvailabilityZones: flex.ExpandStringValueSet(m[names.AttrAvailabilityZones].(*schema.Set)),
 	}
 
 	if v, ok := m["count"].(int); ok && v > 0 {
 		rule.Count = aws.Int32(int32(v))
 	}
 
-<<<<<<< HEAD
-	if v, ok := m["interval"].(int); ok && v > 0 {
+	if v, ok := m[names.AttrInterval].(int); ok && v > 0 {
 		rule.Interval = aws.Int32(int32(v))
-=======
-	if v, ok := m[names.AttrInterval].(int); ok && v > 0 {
-		rule.Interval = aws.Int64(int64(v))
->>>>>>> 3434906a
 	}
 
 	if v, ok := m["interval_unit"].(string); ok && v != "" {
@@ -1288,17 +1147,10 @@
 
 func flattenFastRestoreRule(rule *awstypes.FastRestoreRule) []map[string]interface{} {
 	result := make(map[string]interface{})
-<<<<<<< HEAD
 	result["count"] = aws.ToInt32(rule.Count)
 	result["interval_unit"] = string(rule.IntervalUnit)
-	result["interval"] = aws.ToInt32(rule.Interval)
-	result["availability_zones"] = flex.FlattenStringValueSet(rule.AvailabilityZones)
-=======
-	result["count"] = aws.Int64Value(rule.Count)
-	result["interval_unit"] = aws.StringValue(rule.IntervalUnit)
-	result[names.AttrInterval] = aws.Int64Value(rule.Interval)
-	result[names.AttrAvailabilityZones] = flex.FlattenStringSet(rule.AvailabilityZones)
->>>>>>> 3434906a
+	result[names.AttrInterval] = aws.ToInt32(rule.Interval)
+	result[names.AttrAvailabilityZones] = flex.FlattenStringValueSet(rule.AvailabilityZones)
 
 	return []map[string]interface{}{result}
 }
