// Copyright (c) HashiCorp, Inc.
// SPDX-License-Identifier: MPL-2.0

package acmpca

import (
	"context"
	"time"

	"github.com/aws/aws-sdk-go-v2/aws"
	"github.com/aws/aws-sdk-go-v2/service/acmpca"
	"github.com/aws/aws-sdk-go-v2/service/acmpca/types"
	"github.com/hashicorp/terraform-plugin-sdk/v2/diag"
	"github.com/hashicorp/terraform-plugin-sdk/v2/helper/schema"
	"github.com/hashicorp/terraform-provider-aws/internal/conns"
	"github.com/hashicorp/terraform-provider-aws/internal/errs"
	"github.com/hashicorp/terraform-provider-aws/internal/errs/sdkdiag"
	tftags "github.com/hashicorp/terraform-provider-aws/internal/tags"
	"github.com/hashicorp/terraform-provider-aws/names"
)

// @SDKDataSource("aws_acmpca_certificate_authority", name="Certificate Authority")
// @Tags(identifierAttribute="arn")
func dataSourceCertificateAuthority() *schema.Resource {
	return &schema.Resource{
		ReadWithoutTimeout: dataSourceCertificateAuthorityRead,

		Schema: map[string]*schema.Schema{
			names.AttrARN: {
				Type:     schema.TypeString,
				Required: true,
			},
			names.AttrCertificate: {
				Type:     schema.TypeString,
				Computed: true,
			},
			names.AttrCertificateChain: {
				Type:     schema.TypeString,
				Computed: true,
			},
			"certificate_signing_request": {
				Type:     schema.TypeString,
				Computed: true,
			},
			"key_storage_security_standard": {
				Type:     schema.TypeString,
				Computed: true,
			},
			"not_after": {
				Type:     schema.TypeString,
				Computed: true,
			},
			"not_before": {
				Type:     schema.TypeString,
				Computed: true,
			},
			// https://docs.aws.amazon.com/privateca/latest/APIReference/API_RevocationConfiguration.html
			"revocation_configuration": {
				Type:     schema.TypeList,
				Computed: true,
				Elem: &schema.Resource{
					Schema: map[string]*schema.Schema{
						// https://docs.aws.amazon.com/privateca/latest/APIReference/API_CrlConfiguration.html
						"crl_configuration": {
							Type:     schema.TypeList,
							Computed: true,
							Elem: &schema.Resource{
								Schema: map[string]*schema.Schema{
									"custom_cname": {
										Type:     schema.TypeString,
										Computed: true,
									},
									names.AttrEnabled: {
										Type:     schema.TypeBool,
										Computed: true,
									},
									"expiration_in_days": {
										Type:     schema.TypeInt,
										Computed: true,
									},
									names.AttrS3BucketName: {
										Type:     schema.TypeString,
										Computed: true,
									},
									"s3_object_acl": {
										Type:     schema.TypeString,
										Computed: true,
									},
								},
							},
						},
						// https://docs.aws.amazon.com/privateca/latest/APIReference/API_OcspConfiguration.html
						"ocsp_configuration": {
							Type:     schema.TypeList,
							Computed: true,
							Elem: &schema.Resource{
								Schema: map[string]*schema.Schema{
									names.AttrEnabled: {
										Type:     schema.TypeBool,
										Computed: true,
									},
									"ocsp_custom_cname": {
										Type:     schema.TypeString,
										Computed: true,
									},
								},
							},
						},
					},
				},
			},
			"serial": {
				Type:     schema.TypeString,
				Computed: true,
			},
			names.AttrStatus: {
				Type:     schema.TypeString,
				Computed: true,
			},
			names.AttrTags: tftags.TagsSchemaComputed(),
			names.AttrType: {
				Type:     schema.TypeString,
				Computed: true,
			},
			"usage_mode": {
				Type:     schema.TypeString,
				Computed: true,
			},
		},
	}
}

func dataSourceCertificateAuthorityRead(ctx context.Context, d *schema.ResourceData, meta interface{}) diag.Diagnostics {
	var diags diag.Diagnostics
	conn := meta.(*conns.AWSClient).ACMPCAClient(ctx)

	certificateAuthorityARN := d.Get(names.AttrARN).(string)
	input := &acmpca.DescribeCertificateAuthorityInput{
		CertificateAuthorityArn: aws.String(certificateAuthorityARN),
	}

	certificateAuthority, err := findCertificateAuthority(ctx, conn, input)

	if err != nil {
		return sdkdiag.AppendErrorf(diags, "reading ACM PCA Certificate Authority (%s): %s", certificateAuthorityARN, err)
	}

	d.SetId(certificateAuthorityARN)
	d.Set(names.AttrARN, certificateAuthority.Arn)
	d.Set("key_storage_security_standard", certificateAuthority.KeyStorageSecurityStandard)
	d.Set("not_after", aws.ToTime(certificateAuthority.NotAfter).Format(time.RFC3339))
	d.Set("not_before", aws.ToTime(certificateAuthority.NotBefore).Format(time.RFC3339))
	if err := d.Set("revocation_configuration", flattenRevocationConfiguration(certificateAuthority.RevocationConfiguration)); err != nil {
		return sdkdiag.AppendErrorf(diags, "setting revocation_configuration: %s", err)
	}
	d.Set("serial", certificateAuthority.Serial)
	d.Set(names.AttrStatus, certificateAuthority.Status)
	d.Set(names.AttrType, certificateAuthority.Type)
	d.Set("usage_mode", certificateAuthority.UsageMode)

	outputGCACert, err := conn.GetCertificateAuthorityCertificate(ctx, &acmpca.GetCertificateAuthorityCertificateInput{
		CertificateAuthorityArn: aws.String(certificateAuthorityARN),
	})

	// Returned when in PENDING_CERTIFICATE status
	// InvalidStateException: The certificate authority XXXXX is not in the correct state to have a certificate signing request.
	if err != nil && !errs.IsA[*types.InvalidStateException](err) {
		return sdkdiag.AppendErrorf(diags, "reading ACM PCA Certificate Authority (%s) Certificate: %s", d.Id(), err)
	}

	d.Set(names.AttrCertificate, "")
	d.Set(names.AttrCertificateChain, "")
	if outputGCACert != nil {
		d.Set(names.AttrCertificate, outputGCACert.Certificate)
		d.Set(names.AttrCertificateChain, outputGCACert.CertificateChain)
	}

	outputGCACsr, err := conn.GetCertificateAuthorityCsr(ctx, &acmpca.GetCertificateAuthorityCsrInput{
		CertificateAuthorityArn: aws.String(certificateAuthorityARN),
	})

<<<<<<< HEAD
	log.Printf("[DEBUG] Reading ACM PCA Certificate Authority Certificate Signing Request: %s", getCertificateAuthorityCsrInput)

	getCertificateAuthorityCsrOutput, err := conn.GetCertificateAuthorityCsr(getCertificateAuthorityCsrInput)
	if err != nil {
		log.Printf("[WARN] Error reading ACM PCA Certificate Authority Certificate Signing Request: %w", err)
=======
	// Returned when in PENDING_CERTIFICATE status
	// InvalidStateException: The certificate authority XXXXX is not in the correct state to have a certificate signing request.
	if err != nil && !errs.IsA[*types.InvalidStateException](err) {
		return sdkdiag.AppendErrorf(diags, "reading ACM PCA Certificate Authority (%s) Certificate Signing Request: %s", d.Id(), err)
>>>>>>> dca10330
	}

	d.Set("certificate_signing_request", "")
	if outputGCACsr != nil {
		d.Set("certificate_signing_request", outputGCACsr.Csr)
	}

	return diags
}<|MERGE_RESOLUTION|>--- conflicted
+++ resolved
@@ -179,18 +179,10 @@
 		CertificateAuthorityArn: aws.String(certificateAuthorityARN),
 	})
 
-<<<<<<< HEAD
-	log.Printf("[DEBUG] Reading ACM PCA Certificate Authority Certificate Signing Request: %s", getCertificateAuthorityCsrInput)
-
-	getCertificateAuthorityCsrOutput, err := conn.GetCertificateAuthorityCsr(getCertificateAuthorityCsrInput)
-	if err != nil {
-		log.Printf("[WARN] Error reading ACM PCA Certificate Authority Certificate Signing Request: %w", err)
-=======
 	// Returned when in PENDING_CERTIFICATE status
 	// InvalidStateException: The certificate authority XXXXX is not in the correct state to have a certificate signing request.
 	if err != nil && !errs.IsA[*types.InvalidStateException](err) {
 		return sdkdiag.AppendErrorf(diags, "reading ACM PCA Certificate Authority (%s) Certificate Signing Request: %s", d.Id(), err)
->>>>>>> dca10330
 	}
 
 	d.Set("certificate_signing_request", "")
