--- conflicted
+++ resolved
@@ -57,11 +57,7 @@
 				IdentifierAttribute: names.AttrARN,
 			}),
 			Region:   unique.Make(inttypes.ResourceRegionDefault()),
-<<<<<<< HEAD
 			Identity: inttypes.RegionalARNIdentity(inttypes.WithIdentityDuplicateAttrs(names.AttrID)),
-=======
-			Identity: inttypes.RegionalARNIdentity(),
->>>>>>> 94d54c49
 			Import: inttypes.Import{
 				WrappedImport: true,
 			},
@@ -74,11 +70,7 @@
 				IdentifierAttribute: names.AttrARN,
 			}),
 			Region:   unique.Make(inttypes.ResourceRegionDefault()),
-<<<<<<< HEAD
 			Identity: inttypes.RegionalARNIdentity(inttypes.WithIdentityDuplicateAttrs(names.AttrID)),
-=======
-			Identity: inttypes.RegionalARNIdentity(),
->>>>>>> 94d54c49
 			Import: inttypes.Import{
 				WrappedImport: true,
 			},
