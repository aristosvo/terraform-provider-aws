--- conflicted
+++ resolved
@@ -28,99 +28,56 @@
 			Name:     "Bot",
 			Tags: unique.Make(inttypes.ServicePackageResourceTags{
 				IdentifierAttribute: names.AttrARN,
-<<<<<<< HEAD
-			},
-			Region: &itypes.ServicePackageResourceRegion{
-				IsGlobal:                      false,
+			}),
+			Region: unique.Make(inttypes.ServicePackageResourceRegion{
 				IsOverrideEnabled:             true,
 				IsValidateOverrideInPartition: true,
-			},
-=======
 			}),
-			Region: unique.Make(inttypes.ServicePackageResourceRegion{
-				IsOverrideEnabled: false,
-			}),
->>>>>>> f69f8d8f
 		},
 		{
 			Factory:  newResourceBotLocale,
 			TypeName: "aws_lexv2models_bot_locale",
 			Name:     "Bot Locale",
-<<<<<<< HEAD
-			Region: &itypes.ServicePackageResourceRegion{
-				IsGlobal:                      false,
+			Region: unique.Make(inttypes.ServicePackageResourceRegion{
 				IsOverrideEnabled:             true,
 				IsValidateOverrideInPartition: true,
-			},
-=======
-			Region: unique.Make(inttypes.ServicePackageResourceRegion{
-				IsOverrideEnabled: false,
 			}),
->>>>>>> f69f8d8f
 		},
 		{
 			Factory:  newResourceBotVersion,
 			TypeName: "aws_lexv2models_bot_version",
 			Name:     "Bot Version",
-<<<<<<< HEAD
-			Region: &itypes.ServicePackageResourceRegion{
-				IsGlobal:                      false,
+			Region: unique.Make(inttypes.ServicePackageResourceRegion{
 				IsOverrideEnabled:             true,
 				IsValidateOverrideInPartition: true,
-			},
-=======
-			Region: unique.Make(inttypes.ServicePackageResourceRegion{
-				IsOverrideEnabled: false,
 			}),
->>>>>>> f69f8d8f
 		},
 		{
 			Factory:  newResourceIntent,
 			TypeName: "aws_lexv2models_intent",
 			Name:     "Intent",
-<<<<<<< HEAD
-			Region: &itypes.ServicePackageResourceRegion{
-				IsGlobal:                      false,
+			Region: unique.Make(inttypes.ServicePackageResourceRegion{
 				IsOverrideEnabled:             true,
 				IsValidateOverrideInPartition: true,
-			},
-=======
-			Region: unique.Make(inttypes.ServicePackageResourceRegion{
-				IsOverrideEnabled: false,
 			}),
->>>>>>> f69f8d8f
 		},
 		{
 			Factory:  newResourceSlot,
 			TypeName: "aws_lexv2models_slot",
 			Name:     "Slot",
-<<<<<<< HEAD
-			Region: &itypes.ServicePackageResourceRegion{
-				IsGlobal:                      false,
+			Region: unique.Make(inttypes.ServicePackageResourceRegion{
 				IsOverrideEnabled:             true,
 				IsValidateOverrideInPartition: true,
-			},
-=======
-			Region: unique.Make(inttypes.ServicePackageResourceRegion{
-				IsOverrideEnabled: false,
 			}),
->>>>>>> f69f8d8f
 		},
 		{
 			Factory:  newResourceSlotType,
 			TypeName: "aws_lexv2models_slot_type",
 			Name:     "Slot Type",
-<<<<<<< HEAD
-			Region: &itypes.ServicePackageResourceRegion{
-				IsGlobal:                      false,
+			Region: unique.Make(inttypes.ServicePackageResourceRegion{
 				IsOverrideEnabled:             true,
 				IsValidateOverrideInPartition: true,
-			},
-=======
-			Region: unique.Make(inttypes.ServicePackageResourceRegion{
-				IsOverrideEnabled: false,
 			}),
->>>>>>> f69f8d8f
 		},
 	}
 }
