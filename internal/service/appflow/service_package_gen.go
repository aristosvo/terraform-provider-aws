// Code generated by internal/generate/servicepackage/main.go; DO NOT EDIT.

package appflow

import (
	"context"
	"unique"

	"github.com/aws/aws-sdk-go-v2/aws"
	"github.com/aws/aws-sdk-go-v2/service/appflow"
	"github.com/hashicorp/terraform-plugin-log/tflog"
	"github.com/hashicorp/terraform-provider-aws/internal/conns"
	inttypes "github.com/hashicorp/terraform-provider-aws/internal/types"
	"github.com/hashicorp/terraform-provider-aws/names"
)

type servicePackage struct{}

func (p *servicePackage) FrameworkDataSources(ctx context.Context) []*inttypes.ServicePackageFrameworkDataSource {
	return []*inttypes.ServicePackageFrameworkDataSource{}
}

func (p *servicePackage) FrameworkResources(ctx context.Context) []*inttypes.ServicePackageFrameworkResource {
	return []*inttypes.ServicePackageFrameworkResource{}
}

func (p *servicePackage) SDKDataSources(ctx context.Context) []*inttypes.ServicePackageSDKDataSource {
	return []*inttypes.ServicePackageSDKDataSource{}
}

func (p *servicePackage) SDKResources(ctx context.Context) []*inttypes.ServicePackageSDKResource {
	return []*inttypes.ServicePackageSDKResource{
		{
			Factory:  resourceConnectorProfile,
			TypeName: "aws_appflow_connector_profile",
			Name:     "Connector Profile",
			Region: &inttypes.ServicePackageResourceRegion{
				IsGlobal:                      false,
				IsOverrideEnabled:             true,
				IsValidateOverrideInPartition: true,
			},
		},
		{
			Factory:  resourceFlow,
			TypeName: "aws_appflow_flow",
			Name:     "Flow",
<<<<<<< HEAD
			Tags: &inttypes.ServicePackageResourceTags{
				IdentifierAttribute: names.AttrARN,
			},
			Region: &inttypes.ServicePackageResourceRegion{
				IsGlobal:                      false,
				IsOverrideEnabled:             true,
				IsValidateOverrideInPartition: true,
			},
=======
			Tags: unique.Make(types.ServicePackageResourceTags{
				IdentifierAttribute: names.AttrARN,
			}),
>>>>>>> 45438b17
		},
	}
}

func (p *servicePackage) ServicePackageName() string {
	return names.AppFlow
}

// NewClient returns a new AWS SDK for Go v2 client for this service package's AWS API.
func (p *servicePackage) NewClient(ctx context.Context, config map[string]any) (*appflow.Client, error) {
	cfg := *(config["aws_sdkv2_config"].(*aws.Config))
	optFns := []func(*appflow.Options){
		appflow.WithEndpointResolverV2(newEndpointResolverV2()),
		withBaseEndpoint(config[names.AttrEndpoint].(string)),
		func(o *appflow.Options) {
			if region := config[names.AttrRegion].(string); o.Region != region {
				tflog.Info(ctx, "overriding provider-configured AWS API region", map[string]any{
					"service":         p.ServicePackageName(),
					"original_region": o.Region,
					"override_region": region,
				})
				o.Region = region
			}
		},
		withExtraOptions(ctx, p, config),
	}

	return appflow.NewFromConfig(cfg, optFns...), nil
}

// withExtraOptions returns a functional option that allows this service package to specify extra API client options.
// This option is always called after any generated options.
func withExtraOptions(ctx context.Context, sp conns.ServicePackage, config map[string]any) func(*appflow.Options) {
	if v, ok := sp.(interface {
		withExtraOptions(context.Context, map[string]any) []func(*appflow.Options)
	}); ok {
		optFns := v.withExtraOptions(ctx, config)

		return func(o *appflow.Options) {
			for _, optFn := range optFns {
				optFn(o)
			}
		}
	}

	return func(*appflow.Options) {}
}

func ServicePackage(ctx context.Context) conns.ServicePackage {
	return &servicePackage{}
}<|MERGE_RESOLUTION|>--- conflicted
+++ resolved
@@ -44,20 +44,14 @@
 			Factory:  resourceFlow,
 			TypeName: "aws_appflow_flow",
 			Name:     "Flow",
-<<<<<<< HEAD
-			Tags: &inttypes.ServicePackageResourceTags{
+			Tags: unique.Make(inttypes.ServicePackageResourceTags{
 				IdentifierAttribute: names.AttrARN,
-			},
+			}),
 			Region: &inttypes.ServicePackageResourceRegion{
 				IsGlobal:                      false,
 				IsOverrideEnabled:             true,
 				IsValidateOverrideInPartition: true,
 			},
-=======
-			Tags: unique.Make(types.ServicePackageResourceTags{
-				IdentifierAttribute: names.AttrARN,
-			}),
->>>>>>> 45438b17
 		},
 	}
 }
