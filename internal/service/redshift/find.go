package redshift

import (
	"fmt"

	"github.com/aws/aws-sdk-go/aws"
	"github.com/aws/aws-sdk-go/service/redshift"
	"github.com/hashicorp/aws-sdk-go-base/v2/awsv1shim/v2/tfawserr"
	"github.com/hashicorp/terraform-plugin-sdk/v2/helper/resource"
	"github.com/hashicorp/terraform-provider-aws/internal/tfresource"
)

func findClusters(conn *redshift.Redshift, input *redshift.DescribeClustersInput) ([]*redshift.Cluster, error) {
	var output []*redshift.Cluster

	err := conn.DescribeClustersPages(input, func(page *redshift.DescribeClustersOutput, lastPage bool) bool {
		if page == nil {
			return !lastPage
		}

		for _, v := range page.Clusters {
			if v != nil {
				output = append(output, v)
			}
		}

		return !lastPage
	})

	if tfawserr.ErrCodeEquals(err, redshift.ErrCodeClusterNotFoundFault) {
		return nil, &resource.NotFoundError{
			LastError:   err,
			LastRequest: input,
		}
	}

	if err != nil {
		return nil, err
	}

	return output, nil
}

func findCluster(conn *redshift.Redshift, input *redshift.DescribeClustersInput) (*redshift.Cluster, error) {
	output, err := findClusters(conn, input)

	if err != nil {
		return nil, err
	}

	if len(output) == 0 || output[0] == nil {
		return nil, tfresource.NewEmptyResultError(input)
	}

	if count := len(output); count > 1 {
		return nil, tfresource.NewTooManyResultsError(count, input)
	}

	return output[0], nil
}

func FindClusterByID(conn *redshift.Redshift, id string) (*redshift.Cluster, error) {
	input := &redshift.DescribeClustersInput{
		ClusterIdentifier: aws.String(id),
	}

	output, err := findCluster(conn, input)

	if err != nil {
		return nil, err
	}

	// Eventual consistency check.
	if aws.StringValue(output.ClusterIdentifier) != id {
		return nil, &resource.NotFoundError{
			LastRequest: input,
		}
	}

	return output, nil
}

func FindScheduledActionByName(conn *redshift.Redshift, name string) (*redshift.ScheduledAction, error) {
	input := &redshift.DescribeScheduledActionsInput{
		ScheduledActionName: aws.String(name),
	}

	output, err := conn.DescribeScheduledActions(input)

	if tfawserr.ErrCodeEquals(err, redshift.ErrCodeScheduledActionNotFoundFault) {
		return nil, &resource.NotFoundError{
			LastError:   err,
			LastRequest: input,
		}
	}

	if err != nil {
		return nil, err
	}

	if output == nil || len(output.ScheduledActions) == 0 || output.ScheduledActions[0] == nil {
		return nil, tfresource.NewEmptyResultError(input)
	}

	if count := len(output.ScheduledActions); count > 1 {
		return nil, tfresource.NewTooManyResultsError(count, input)
	}

	return output.ScheduledActions[0], nil
}

func FindScheduleAssociationById(conn *redshift.Redshift, id string) (string, *redshift.ClusterAssociatedToSchedule, error) {
	clusterIdentifier, scheduleIdentifier, err := SnapshotScheduleAssociationParseID(id)
	if err != nil {
		return "", nil, fmt.Errorf("parsing Redshift Cluster Snapshot Schedule Association ID %s: %s", id, err)
	}

	input := &redshift.DescribeSnapshotSchedulesInput{
		ClusterIdentifier:  aws.String(clusterIdentifier),
		ScheduleIdentifier: aws.String(scheduleIdentifier),
	}
	resp, err := conn.DescribeSnapshotSchedules(input)

	if tfawserr.ErrCodeEquals(err, redshift.ErrCodeSnapshotScheduleNotFoundFault) {
		return "", nil, &resource.NotFoundError{
			LastError:   err,
			LastRequest: input,
		}
	}

	if err != nil {
		return "", nil, err
	}

	if resp.SnapshotSchedules == nil || len(resp.SnapshotSchedules) == 0 {
		return "", nil, tfresource.NewEmptyResultError(input)
	}

	snapshotSchedule := resp.SnapshotSchedules[0]

	if snapshotSchedule == nil {
		return "", nil, tfresource.NewEmptyResultError(input)
	}

	var associatedCluster *redshift.ClusterAssociatedToSchedule
	for _, cluster := range snapshotSchedule.AssociatedClusters {
		if aws.StringValue(cluster.ClusterIdentifier) == clusterIdentifier {
			associatedCluster = cluster
			break
		}
	}

	if associatedCluster == nil {
		return "", nil, tfresource.NewEmptyResultError(input)
	}

	return aws.StringValue(snapshotSchedule.ScheduleIdentifier), associatedCluster, nil
}

func FindHSMClientCertificateByID(conn *redshift.Redshift, id string) (*redshift.HsmClientCertificate, error) {
	input := redshift.DescribeHsmClientCertificatesInput{
		HsmClientCertificateIdentifier: aws.String(id),
	}

	out, err := conn.DescribeHsmClientCertificates(&input)
	if tfawserr.ErrCodeEquals(err, redshift.ErrCodeHsmClientCertificateNotFoundFault) {
		return nil, &resource.NotFoundError{
			LastError:   err,
			LastRequest: input,
		}
	}

	if err != nil {
		return nil, err
	}

	if out == nil || len(out.HsmClientCertificates) == 0 {
		return nil, tfresource.NewEmptyResultError(input)
	}

	if count := len(out.HsmClientCertificates); count > 1 {
		return nil, tfresource.NewTooManyResultsError(count, input)
	}

	return out.HsmClientCertificates[0], nil
}

func FindHSMConfigurationByID(conn *redshift.Redshift, id string) (*redshift.HsmConfiguration, error) {
	input := redshift.DescribeHsmConfigurationsInput{
		HsmConfigurationIdentifier: aws.String(id),
	}

	out, err := conn.DescribeHsmConfigurations(&input)
	if tfawserr.ErrCodeEquals(err, redshift.ErrCodeHsmConfigurationNotFoundFault) {
		return nil, &resource.NotFoundError{
			LastError:   err,
			LastRequest: input,
		}
	}

	if err != nil {
		return nil, err
	}

	if out == nil || len(out.HsmConfigurations) == 0 {
		return nil, tfresource.NewEmptyResultError(input)
	}

	if count := len(out.HsmConfigurations); count > 1 {
		return nil, tfresource.NewTooManyResultsError(count, input)
	}

	return out.HsmConfigurations[0], nil
}

func FindUsageLimitByID(conn *redshift.Redshift, id string) (*redshift.UsageLimit, error) {
	input := &redshift.DescribeUsageLimitsInput{
		UsageLimitId: aws.String(id),
	}

	output, err := conn.DescribeUsageLimits(input)

	if tfawserr.ErrCodeEquals(err, redshift.ErrCodeUsageLimitNotFoundFault) {
		return nil, &resource.NotFoundError{
			LastError:   err,
			LastRequest: input,
		}
	}

	if err != nil {
		return nil, err
	}

	if output == nil || len(output.UsageLimits) == 0 || output.UsageLimits[0] == nil {
		return nil, tfresource.NewEmptyResultError(input)
	}

	if count := len(output.UsageLimits); count > 1 {
		return nil, tfresource.NewTooManyResultsError(count, input)
	}

	return output.UsageLimits[0], nil
}

func FindAuthenticationProfileByID(conn *redshift.Redshift, id string) (*redshift.AuthenticationProfile, error) {
	input := redshift.DescribeAuthenticationProfilesInput{
		AuthenticationProfileName: aws.String(id),
	}

	out, err := conn.DescribeAuthenticationProfiles(&input)
	if tfawserr.ErrCodeEquals(err, redshift.ErrCodeAuthenticationProfileNotFoundFault) {
		return nil, &resource.NotFoundError{
			LastError:   err,
			LastRequest: input,
		}
	}

	if err != nil {
		return nil, err
	}

	if out == nil || len(out.AuthenticationProfiles) == 0 {
		return nil, tfresource.NewEmptyResultError(input)
	}

	if count := len(out.AuthenticationProfiles); count > 1 {
		return nil, tfresource.NewTooManyResultsError(count, input)
	}

	return out.AuthenticationProfiles[0], nil
}

func FindEventSubscriptionByName(conn *redshift.Redshift, name string) (*redshift.EventSubscription, error) {
	input := &redshift.DescribeEventSubscriptionsInput{
		SubscriptionName: aws.String(name),
	}

	output, err := conn.DescribeEventSubscriptions(input)

	if tfawserr.ErrCodeEquals(err, redshift.ErrCodeSubscriptionNotFoundFault) {
		return nil, &resource.NotFoundError{
			LastError:   err,
			LastRequest: input,
		}
	}

	if err != nil {
		return nil, err
	}

	if output == nil || len(output.EventSubscriptionsList) == 0 || output.EventSubscriptionsList[0] == nil {
		return nil, tfresource.NewEmptyResultError(input)
	}

	if count := len(output.EventSubscriptionsList); count > 1 {
		return nil, tfresource.NewTooManyResultsError(count, input)
	}

	return output.EventSubscriptionsList[0], nil
}

func FindSubnetGroupByName(conn *redshift.Redshift, name string) (*redshift.ClusterSubnetGroup, error) {
	input := &redshift.DescribeClusterSubnetGroupsInput{
		ClusterSubnetGroupName: aws.String(name),
	}

	output, err := conn.DescribeClusterSubnetGroups(input)

	if tfawserr.ErrCodeEquals(err, redshift.ErrCodeClusterSubnetGroupNotFoundFault) {
		return nil, &resource.NotFoundError{
			LastError:   err,
			LastRequest: input,
		}
	}

	if err != nil {
		return nil, err
	}

	if output == nil || len(output.ClusterSubnetGroups) == 0 || output.ClusterSubnetGroups[0] == nil {
		return nil, tfresource.NewEmptyResultError(input)
	}

	if count := len(output.ClusterSubnetGroups); count > 1 {
		return nil, tfresource.NewTooManyResultsError(count, input)
	}

	return output.ClusterSubnetGroups[0], nil
}

func FindEndpointAccessByName(conn *redshift.Redshift, name string) (*redshift.EndpointAccess, error) {
	input := &redshift.DescribeEndpointAccessInput{
		EndpointName: aws.String(name),
	}

	output, err := conn.DescribeEndpointAccess(input)

	if tfawserr.ErrCodeEquals(err, redshift.ErrCodeEndpointNotFoundFault) {
		return nil, &resource.NotFoundError{
			LastError:   err,
			LastRequest: input,
		}
	}

	if err != nil {
		return nil, err
	}

	if output == nil || len(output.EndpointAccessList) == 0 || output.EndpointAccessList[0] == nil {
		return nil, tfresource.NewEmptyResultError(input)
	}

	if count := len(output.EndpointAccessList); count > 1 {
		return nil, tfresource.NewTooManyResultsError(count, input)
	}

	return output.EndpointAccessList[0], nil
}

<<<<<<< HEAD
func FindPartnerById(conn *redshift.Redshift, id string) (*redshift.PartnerIntegrationInfo, error) {
	account, clusterId, dbName, partnerName, err := DecodePartnerID(id)
=======
func FindEndpointAuthorizationById(conn *redshift.Redshift, id string) (*redshift.EndpointAuthorization, error) {
	account, clusterId, err := DecodeEndpointAuthorizationID(id)
>>>>>>> 6544fda0
	if err != nil {
		return nil, err
	}

<<<<<<< HEAD
	input := &redshift.DescribePartnersInput{
		AccountId:         aws.String(account),
		ClusterIdentifier: aws.String(clusterId),
		DatabaseName:      aws.String(dbName),
		PartnerName:       aws.String(partnerName),
	}

	output, err := conn.DescribePartners(input)

	if tfawserr.ErrCodeEquals(err, redshift.ErrCodeClusterNotFoundFault) {
=======
	input := &redshift.DescribeEndpointAuthorizationInput{
		Account:           aws.String(account),
		ClusterIdentifier: aws.String(clusterId),
	}

	output, err := conn.DescribeEndpointAuthorization(input)

	if tfawserr.ErrCodeEquals(err, redshift.ErrCodeEndpointAuthorizationNotFoundFault) || tfawserr.ErrCodeEquals(err, redshift.ErrCodeClusterNotFoundFault) {
>>>>>>> 6544fda0
		return nil, &resource.NotFoundError{
			LastError:   err,
			LastRequest: input,
		}
	}

	if err != nil {
		return nil, err
	}

<<<<<<< HEAD
	if output == nil || len(output.PartnerIntegrationInfoList) == 0 || output.PartnerIntegrationInfoList[0] == nil {
		return nil, tfresource.NewEmptyResultError(input)
	}

	if count := len(output.PartnerIntegrationInfoList); count > 1 {
		return nil, tfresource.NewTooManyResultsError(count, input)
	}

	return output.PartnerIntegrationInfoList[0], nil
=======
	if output == nil || len(output.EndpointAuthorizationList) == 0 || output.EndpointAuthorizationList[0] == nil {
		return nil, tfresource.NewEmptyResultError(input)
	}

	if count := len(output.EndpointAuthorizationList); count > 1 {
		return nil, tfresource.NewTooManyResultsError(count, input)
	}

	return output.EndpointAuthorizationList[0], nil
>>>>>>> 6544fda0
}<|MERGE_RESOLUTION|>--- conflicted
+++ resolved
@@ -357,18 +357,47 @@
 	return output.EndpointAccessList[0], nil
 }
 
-<<<<<<< HEAD
+func FindEndpointAuthorizationById(conn *redshift.Redshift, id string) (*redshift.EndpointAuthorization, error) {
+	account, clusterId, err := DecodeEndpointAuthorizationID(id)
+	if err != nil {
+		return nil, err
+	}
+
+	input := &redshift.DescribeEndpointAuthorizationInput{
+		Account:           aws.String(account),
+		ClusterIdentifier: aws.String(clusterId),
+	}
+
+	output, err := conn.DescribeEndpointAuthorization(input)
+
+	if tfawserr.ErrCodeEquals(err, redshift.ErrCodeEndpointAuthorizationNotFoundFault) || tfawserr.ErrCodeEquals(err, redshift.ErrCodeClusterNotFoundFault) {
+		return nil, &resource.NotFoundError{
+			LastError:   err,
+			LastRequest: input,
+		}
+	}
+
+	if err != nil {
+		return nil, err
+	}
+
+	if output == nil || len(output.EndpointAuthorizationList) == 0 || output.EndpointAuthorizationList[0] == nil {
+		return nil, tfresource.NewEmptyResultError(input)
+	}
+
+	if count := len(output.EndpointAuthorizationList); count > 1 {
+		return nil, tfresource.NewTooManyResultsError(count, input)
+	}
+
+	return output.EndpointAuthorizationList[0], nil
+}
+
 func FindPartnerById(conn *redshift.Redshift, id string) (*redshift.PartnerIntegrationInfo, error) {
 	account, clusterId, dbName, partnerName, err := DecodePartnerID(id)
-=======
-func FindEndpointAuthorizationById(conn *redshift.Redshift, id string) (*redshift.EndpointAuthorization, error) {
-	account, clusterId, err := DecodeEndpointAuthorizationID(id)
->>>>>>> 6544fda0
-	if err != nil {
-		return nil, err
-	}
-
-<<<<<<< HEAD
+	if err != nil {
+		return nil, err
+	}
+
 	input := &redshift.DescribePartnersInput{
 		AccountId:         aws.String(account),
 		ClusterIdentifier: aws.String(clusterId),
@@ -379,27 +408,16 @@
 	output, err := conn.DescribePartners(input)
 
 	if tfawserr.ErrCodeEquals(err, redshift.ErrCodeClusterNotFoundFault) {
-=======
-	input := &redshift.DescribeEndpointAuthorizationInput{
-		Account:           aws.String(account),
-		ClusterIdentifier: aws.String(clusterId),
-	}
-
-	output, err := conn.DescribeEndpointAuthorization(input)
-
-	if tfawserr.ErrCodeEquals(err, redshift.ErrCodeEndpointAuthorizationNotFoundFault) || tfawserr.ErrCodeEquals(err, redshift.ErrCodeClusterNotFoundFault) {
->>>>>>> 6544fda0
-		return nil, &resource.NotFoundError{
-			LastError:   err,
-			LastRequest: input,
-		}
-	}
-
-	if err != nil {
-		return nil, err
-	}
-
-<<<<<<< HEAD
+		return nil, &resource.NotFoundError{
+			LastError:   err,
+			LastRequest: input,
+		}
+	}
+
+	if err != nil {
+		return nil, err
+	}
+
 	if output == nil || len(output.PartnerIntegrationInfoList) == 0 || output.PartnerIntegrationInfoList[0] == nil {
 		return nil, tfresource.NewEmptyResultError(input)
 	}
@@ -409,15 +427,4 @@
 	}
 
 	return output.PartnerIntegrationInfoList[0], nil
-=======
-	if output == nil || len(output.EndpointAuthorizationList) == 0 || output.EndpointAuthorizationList[0] == nil {
-		return nil, tfresource.NewEmptyResultError(input)
-	}
-
-	if count := len(output.EndpointAuthorizationList); count > 1 {
-		return nil, tfresource.NewTooManyResultsError(count, input)
-	}
-
-	return output.EndpointAuthorizationList[0], nil
->>>>>>> 6544fda0
 }