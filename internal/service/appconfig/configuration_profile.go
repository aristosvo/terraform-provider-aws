--- conflicted
+++ resolved
@@ -306,10 +306,6 @@
 	return parts[0], parts[1], nil
 }
 
-<<<<<<< HEAD
-func expandValidator(tfMap map[string]any) awstypes.Validator {
-	validator := awstypes.Validator{}
-=======
 func findConfigurationProfileByTwoPartKey(ctx context.Context, conn *appconfig.Client, applicationID, configurationProfileID string) (*appconfig.GetConfigurationProfileOutput, error) {
 	input := appconfig.GetConfigurationProfileInput{
 		ApplicationId:          aws.String(applicationID),
@@ -342,7 +338,6 @@
 
 func expandValidator(tfMap map[string]any) awstypes.Validator {
 	apiObject := awstypes.Validator{}
->>>>>>> 56faa543
 
 	// AppConfig API supports empty content
 	if v, ok := tfMap[names.AttrContent].(string); ok {
@@ -363,10 +358,6 @@
 
 	for _, tfMapRaw := range tfList {
 		tfMap, ok := tfMapRaw.(map[string]any)
-<<<<<<< HEAD
-
-=======
->>>>>>> 56faa543
 		if !ok {
 			continue
 		}
@@ -377,11 +368,7 @@
 	return apiObjects
 }
 
-<<<<<<< HEAD
-func flattenValidator(validator awstypes.Validator) map[string]any {
-=======
 func flattenValidator(apiObject awstypes.Validator) map[string]any {
->>>>>>> 56faa543
 	tfMap := map[string]any{}
 
 	if v := apiObject.Content; v != nil {
@@ -393,13 +380,8 @@
 	return tfMap
 }
 
-<<<<<<< HEAD
-func flattenValidators(validators []awstypes.Validator) []any {
-	if len(validators) == 0 {
-=======
 func flattenValidators(apiObjects []awstypes.Validator) []any {
 	if len(apiObjects) == 0 {
->>>>>>> 56faa543
 		return nil
 	}
 
