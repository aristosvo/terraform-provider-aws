// Code generated by internal/generate/servicepackage/main.go; DO NOT EDIT.

package vpclattice

import (
	"context"
	"unique"

	"github.com/aws/aws-sdk-go-v2/aws"
	"github.com/aws/aws-sdk-go-v2/service/vpclattice"
	"github.com/hashicorp/terraform-plugin-log/tflog"
	"github.com/hashicorp/terraform-provider-aws/internal/conns"
	inttypes "github.com/hashicorp/terraform-provider-aws/internal/types"
	"github.com/hashicorp/terraform-provider-aws/names"
)

type servicePackage struct{}

func (p *servicePackage) FrameworkDataSources(ctx context.Context) []*inttypes.ServicePackageFrameworkDataSource {
	return []*inttypes.ServicePackageFrameworkDataSource{}
}

func (p *servicePackage) FrameworkResources(ctx context.Context) []*inttypes.ServicePackageFrameworkResource {
	return []*inttypes.ServicePackageFrameworkResource{
		{
			Factory:  newResourceConfigurationResource,
			TypeName: "aws_vpclattice_resource_configuration",
			Name:     "Resource Configuration",
			Tags: unique.Make(inttypes.ServicePackageResourceTags{
				IdentifierAttribute: names.AttrARN,
<<<<<<< HEAD
			},
			Region: &itypes.ServicePackageResourceRegion{
				IsGlobal:                      false,
				IsOverrideEnabled:             true,
				IsValidateOverrideInPartition: true,
			},
=======
			}),
			Region: unique.Make(inttypes.ServicePackageResourceRegion{
				IsOverrideEnabled: false,
			}),
>>>>>>> f69f8d8f
		},
		{
			Factory:  newResourceGatewayResource,
			TypeName: "aws_vpclattice_resource_gateway",
			Name:     "Resource Gateway",
			Tags: unique.Make(inttypes.ServicePackageResourceTags{
				IdentifierAttribute: names.AttrARN,
<<<<<<< HEAD
			},
			Region: &itypes.ServicePackageResourceRegion{
				IsGlobal:                      false,
				IsOverrideEnabled:             true,
				IsValidateOverrideInPartition: true,
			},
=======
			}),
			Region: unique.Make(inttypes.ServicePackageResourceRegion{
				IsOverrideEnabled: false,
			}),
>>>>>>> f69f8d8f
		},
		{
			Factory:  newServiceNetworkResourceAssociationResource,
			TypeName: "aws_vpclattice_service_network_resource_association",
			Name:     "Service Network Resource Association",
			Tags: unique.Make(inttypes.ServicePackageResourceTags{
				IdentifierAttribute: names.AttrARN,
<<<<<<< HEAD
			},
			Region: &itypes.ServicePackageResourceRegion{
				IsGlobal:                      false,
				IsOverrideEnabled:             true,
				IsValidateOverrideInPartition: true,
			},
=======
			}),
			Region: unique.Make(inttypes.ServicePackageResourceRegion{
				IsOverrideEnabled: false,
			}),
>>>>>>> f69f8d8f
		},
	}
}

func (p *servicePackage) SDKDataSources(ctx context.Context) []*inttypes.ServicePackageSDKDataSource {
	return []*inttypes.ServicePackageSDKDataSource{
		{
			Factory:  dataSourceAuthPolicy,
			TypeName: "aws_vpclattice_auth_policy",
			Name:     "Auth Policy",
			Region: unique.Make(inttypes.ServicePackageResourceRegion{
				IsOverrideEnabled:             true,
				IsValidateOverrideInPartition: true,
			}),
		},
		{
			Factory:  dataSourceListener,
			TypeName: "aws_vpclattice_listener",
			Name:     "Listener",
			Tags: unique.Make(inttypes.ServicePackageResourceTags{
				IdentifierAttribute: names.AttrARN,
			}),
			Region: unique.Make(inttypes.ServicePackageResourceRegion{
				IsOverrideEnabled:             true,
				IsValidateOverrideInPartition: true,
			}),
		},
		{
			Factory:  dataSourceResourcePolicy,
			TypeName: "aws_vpclattice_resource_policy",
			Name:     "Resource Policy",
			Region: unique.Make(inttypes.ServicePackageResourceRegion{
				IsOverrideEnabled:             true,
				IsValidateOverrideInPartition: true,
			}),
		},
		{
			Factory:  dataSourceService,
			TypeName: "aws_vpclattice_service",
			Name:     "Service",
			Tags:     unique.Make(inttypes.ServicePackageResourceTags{}),
			Region: unique.Make(inttypes.ServicePackageResourceRegion{
				IsOverrideEnabled:             true,
				IsValidateOverrideInPartition: true,
			}),
		},
		{
			Factory:  dataSourceServiceNetwork,
			TypeName: "aws_vpclattice_service_network",
			Name:     "Service Network",
			Tags:     unique.Make(inttypes.ServicePackageResourceTags{}),
			Region: unique.Make(inttypes.ServicePackageResourceRegion{
				IsOverrideEnabled:             true,
				IsValidateOverrideInPartition: true,
			}),
		},
	}
}

func (p *servicePackage) SDKResources(ctx context.Context) []*inttypes.ServicePackageSDKResource {
	return []*inttypes.ServicePackageSDKResource{
		{
			Factory:  resourceAccessLogSubscription,
			TypeName: "aws_vpclattice_access_log_subscription",
			Name:     "Access Log Subscription",
			Tags: unique.Make(inttypes.ServicePackageResourceTags{
				IdentifierAttribute: names.AttrARN,
			}),
			Region: unique.Make(inttypes.ServicePackageResourceRegion{
				IsOverrideEnabled:             true,
				IsValidateOverrideInPartition: true,
			}),
		},
		{
			Factory:  resourceAuthPolicy,
			TypeName: "aws_vpclattice_auth_policy",
			Name:     "Auth Policy",
			Region: unique.Make(inttypes.ServicePackageResourceRegion{
				IsOverrideEnabled:             true,
				IsValidateOverrideInPartition: true,
			}),
		},
		{
			Factory:  resourceListener,
			TypeName: "aws_vpclattice_listener",
			Name:     "Listener",
			Tags: unique.Make(inttypes.ServicePackageResourceTags{
				IdentifierAttribute: names.AttrARN,
			}),
			Region: unique.Make(inttypes.ServicePackageResourceRegion{
				IsOverrideEnabled:             true,
				IsValidateOverrideInPartition: true,
			}),
		},
		{
			Factory:  resourceListenerRule,
			TypeName: "aws_vpclattice_listener_rule",
			Name:     "Listener Rule",
			Tags: unique.Make(inttypes.ServicePackageResourceTags{
				IdentifierAttribute: names.AttrARN,
			}),
			Region: unique.Make(inttypes.ServicePackageResourceRegion{
				IsOverrideEnabled:             true,
				IsValidateOverrideInPartition: true,
			}),
		},
		{
			Factory:  resourceResourcePolicy,
			TypeName: "aws_vpclattice_resource_policy",
			Name:     "Resource Policy",
			Region: unique.Make(inttypes.ServicePackageResourceRegion{
				IsOverrideEnabled:             true,
				IsValidateOverrideInPartition: true,
			}),
		},
		{
			Factory:  resourceService,
			TypeName: "aws_vpclattice_service",
			Name:     "Service",
			Tags: unique.Make(inttypes.ServicePackageResourceTags{
				IdentifierAttribute: names.AttrARN,
			}),
			Region: unique.Make(inttypes.ServicePackageResourceRegion{
				IsOverrideEnabled:             true,
				IsValidateOverrideInPartition: true,
			}),
		},
		{
			Factory:  resourceServiceNetwork,
			TypeName: "aws_vpclattice_service_network",
			Name:     "Service Network",
			Tags: unique.Make(inttypes.ServicePackageResourceTags{
				IdentifierAttribute: names.AttrARN,
			}),
			Region: unique.Make(inttypes.ServicePackageResourceRegion{
				IsOverrideEnabled:             true,
				IsValidateOverrideInPartition: true,
			}),
		},
		{
			Factory:  resourceServiceNetworkServiceAssociation,
			TypeName: "aws_vpclattice_service_network_service_association",
			Name:     "Service Network Service Association",
			Tags: unique.Make(inttypes.ServicePackageResourceTags{
				IdentifierAttribute: names.AttrARN,
			}),
			Region: unique.Make(inttypes.ServicePackageResourceRegion{
				IsOverrideEnabled:             true,
				IsValidateOverrideInPartition: true,
			}),
		},
		{
			Factory:  resourceServiceNetworkVPCAssociation,
			TypeName: "aws_vpclattice_service_network_vpc_association",
			Name:     "Service Network VPC Association",
			Tags: unique.Make(inttypes.ServicePackageResourceTags{
				IdentifierAttribute: names.AttrARN,
			}),
			Region: unique.Make(inttypes.ServicePackageResourceRegion{
				IsOverrideEnabled:             true,
				IsValidateOverrideInPartition: true,
			}),
		},
		{
			Factory:  resourceTargetGroup,
			TypeName: "aws_vpclattice_target_group",
			Name:     "Target Group",
			Tags: unique.Make(inttypes.ServicePackageResourceTags{
				IdentifierAttribute: names.AttrARN,
			}),
			Region: unique.Make(inttypes.ServicePackageResourceRegion{
				IsOverrideEnabled:             true,
				IsValidateOverrideInPartition: true,
			}),
		},
		{
			Factory:  resourceTargetGroupAttachment,
			TypeName: "aws_vpclattice_target_group_attachment",
			Name:     "Target Group Attachment",
			Region: unique.Make(inttypes.ServicePackageResourceRegion{
				IsOverrideEnabled:             true,
				IsValidateOverrideInPartition: true,
			}),
		},
	}
}

func (p *servicePackage) ServicePackageName() string {
	return names.VPCLattice
}

// NewClient returns a new AWS SDK for Go v2 client for this service package's AWS API.
func (p *servicePackage) NewClient(ctx context.Context, config map[string]any) (*vpclattice.Client, error) {
	cfg := *(config["aws_sdkv2_config"].(*aws.Config))
	optFns := []func(*vpclattice.Options){
		vpclattice.WithEndpointResolverV2(newEndpointResolverV2()),
		withBaseEndpoint(config[names.AttrEndpoint].(string)),
		func(o *vpclattice.Options) {
			if region := config[names.AttrRegion].(string); o.Region != region {
				tflog.Info(ctx, "overriding provider-configured AWS API region", map[string]any{
					"service":         p.ServicePackageName(),
					"original_region": o.Region,
					"override_region": region,
				})
				o.Region = region
			}
		},
		withExtraOptions(ctx, p, config),
	}

	return vpclattice.NewFromConfig(cfg, optFns...), nil
}

// withExtraOptions returns a functional option that allows this service package to specify extra API client options.
// This option is always called after any generated options.
func withExtraOptions(ctx context.Context, sp conns.ServicePackage, config map[string]any) func(*vpclattice.Options) {
	if v, ok := sp.(interface {
		withExtraOptions(context.Context, map[string]any) []func(*vpclattice.Options)
	}); ok {
		optFns := v.withExtraOptions(ctx, config)

		return func(o *vpclattice.Options) {
			for _, optFn := range optFns {
				optFn(o)
			}
		}
	}

	return func(*vpclattice.Options) {}
}

func ServicePackage(ctx context.Context) conns.ServicePackage {
	return &servicePackage{}
}<|MERGE_RESOLUTION|>--- conflicted
+++ resolved
@@ -28,19 +28,11 @@
 			Name:     "Resource Configuration",
 			Tags: unique.Make(inttypes.ServicePackageResourceTags{
 				IdentifierAttribute: names.AttrARN,
-<<<<<<< HEAD
-			},
-			Region: &itypes.ServicePackageResourceRegion{
-				IsGlobal:                      false,
-				IsOverrideEnabled:             true,
-				IsValidateOverrideInPartition: true,
-			},
-=======
-			}),
-			Region: unique.Make(inttypes.ServicePackageResourceRegion{
-				IsOverrideEnabled: false,
-			}),
->>>>>>> f69f8d8f
+			}),
+			Region: unique.Make(inttypes.ServicePackageResourceRegion{
+				IsOverrideEnabled:             true,
+				IsValidateOverrideInPartition: true,
+			}),
 		},
 		{
 			Factory:  newResourceGatewayResource,
@@ -48,19 +40,11 @@
 			Name:     "Resource Gateway",
 			Tags: unique.Make(inttypes.ServicePackageResourceTags{
 				IdentifierAttribute: names.AttrARN,
-<<<<<<< HEAD
-			},
-			Region: &itypes.ServicePackageResourceRegion{
-				IsGlobal:                      false,
-				IsOverrideEnabled:             true,
-				IsValidateOverrideInPartition: true,
-			},
-=======
-			}),
-			Region: unique.Make(inttypes.ServicePackageResourceRegion{
-				IsOverrideEnabled: false,
-			}),
->>>>>>> f69f8d8f
+			}),
+			Region: unique.Make(inttypes.ServicePackageResourceRegion{
+				IsOverrideEnabled:             true,
+				IsValidateOverrideInPartition: true,
+			}),
 		},
 		{
 			Factory:  newServiceNetworkResourceAssociationResource,
@@ -68,19 +52,11 @@
 			Name:     "Service Network Resource Association",
 			Tags: unique.Make(inttypes.ServicePackageResourceTags{
 				IdentifierAttribute: names.AttrARN,
-<<<<<<< HEAD
-			},
-			Region: &itypes.ServicePackageResourceRegion{
-				IsGlobal:                      false,
-				IsOverrideEnabled:             true,
-				IsValidateOverrideInPartition: true,
-			},
-=======
-			}),
-			Region: unique.Make(inttypes.ServicePackageResourceRegion{
-				IsOverrideEnabled: false,
-			}),
->>>>>>> f69f8d8f
+			}),
+			Region: unique.Make(inttypes.ServicePackageResourceRegion{
+				IsOverrideEnabled:             true,
+				IsValidateOverrideInPartition: true,
+			}),
 		},
 	}
 }
