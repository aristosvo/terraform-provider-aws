// Code generated by internal/generate/servicepackage/main.go; DO NOT EDIT.

package resourceexplorer2

import (
	"context"
	"unique"

	"github.com/aws/aws-sdk-go-v2/aws"
	"github.com/aws/aws-sdk-go-v2/aws/retry"
	"github.com/aws/aws-sdk-go-v2/service/resourceexplorer2"
	"github.com/hashicorp/terraform-plugin-log/tflog"
	"github.com/hashicorp/terraform-provider-aws/internal/conns"
	inttypes "github.com/hashicorp/terraform-provider-aws/internal/types"
	"github.com/hashicorp/terraform-provider-aws/internal/vcr"
	"github.com/hashicorp/terraform-provider-aws/names"
)

type servicePackage struct{}

func (p *servicePackage) FrameworkDataSources(ctx context.Context) []*inttypes.ServicePackageFrameworkDataSource {
	return []*inttypes.ServicePackageFrameworkDataSource{
		{
			Factory:  newSearchDataSource,
			TypeName: "aws_resourceexplorer2_search",
			Name:     "Search",
			Region:   unique.Make(inttypes.ResourceRegionDefault()),
		},
	}
}

func (p *servicePackage) FrameworkResources(ctx context.Context) []*inttypes.ServicePackageFrameworkResource {
	return []*inttypes.ServicePackageFrameworkResource{
		{
			Factory:  newIndexResource,
			TypeName: "aws_resourceexplorer2_index",
			Name:     "Index",
			Tags: unique.Make(inttypes.ServicePackageResourceTags{
				IdentifierAttribute: names.AttrARN,
			}),
			Region:   unique.Make(inttypes.ResourceRegionDefault()),
<<<<<<< HEAD
			Identity: inttypes.RegionalARNIdentity(inttypes.WithIdentityDuplicateAttrs(names.AttrID)),
			Import: inttypes.Import{
				WrappedImport: true,
			},
=======
			Identity: inttypes.RegionalARNIdentity(),
>>>>>>> 94d54c49
		},
		{
			Factory:  newViewResource,
			TypeName: "aws_resourceexplorer2_view",
			Name:     "View",
			Tags: unique.Make(inttypes.ServicePackageResourceTags{
				IdentifierAttribute: names.AttrARN,
			}),
			Region:   unique.Make(inttypes.ResourceRegionDefault()),
<<<<<<< HEAD
			Identity: inttypes.RegionalARNIdentity(inttypes.WithIdentityDuplicateAttrs(names.AttrID)),
			Import: inttypes.Import{
				WrappedImport: true,
			},
=======
			Identity: inttypes.RegionalARNIdentity(),
>>>>>>> 94d54c49
		},
	}
}

func (p *servicePackage) SDKDataSources(ctx context.Context) []*inttypes.ServicePackageSDKDataSource {
	return []*inttypes.ServicePackageSDKDataSource{}
}

func (p *servicePackage) SDKResources(ctx context.Context) []*inttypes.ServicePackageSDKResource {
	return []*inttypes.ServicePackageSDKResource{}
}

func (p *servicePackage) ServicePackageName() string {
	return names.ResourceExplorer2
}

// NewClient returns a new AWS SDK for Go v2 client for this service package's AWS API.
func (p *servicePackage) NewClient(ctx context.Context, config map[string]any) (*resourceexplorer2.Client, error) {
	cfg := *(config["aws_sdkv2_config"].(*aws.Config))
	optFns := []func(*resourceexplorer2.Options){
		resourceexplorer2.WithEndpointResolverV2(newEndpointResolverV2()),
		withBaseEndpoint(config[names.AttrEndpoint].(string)),
		func(o *resourceexplorer2.Options) {
			if region := config[names.AttrRegion].(string); o.Region != region {
				tflog.Info(ctx, "overriding provider-configured AWS API region", map[string]any{
					"service":         p.ServicePackageName(),
					"original_region": o.Region,
					"override_region": region,
				})
				o.Region = region
			}
		},
		func(o *resourceexplorer2.Options) {
			if inContext, ok := conns.FromContext(ctx); ok && inContext.VCREnabled() {
				tflog.Info(ctx, "overriding retry behavior to immediately return VCR errors")
				o.Retryer = conns.AddIsErrorRetryables(cfg.Retryer().(aws.RetryerV2), retry.IsErrorRetryableFunc(vcr.InteractionNotFoundRetryableFunc))
			}
		},
		withExtraOptions(ctx, p, config),
	}

	return resourceexplorer2.NewFromConfig(cfg, optFns...), nil
}

// withExtraOptions returns a functional option that allows this service package to specify extra API client options.
// This option is always called after any generated options.
func withExtraOptions(ctx context.Context, sp conns.ServicePackage, config map[string]any) func(*resourceexplorer2.Options) {
	if v, ok := sp.(interface {
		withExtraOptions(context.Context, map[string]any) []func(*resourceexplorer2.Options)
	}); ok {
		optFns := v.withExtraOptions(ctx, config)

		return func(o *resourceexplorer2.Options) {
			for _, optFn := range optFns {
				optFn(o)
			}
		}
	}

	return func(*resourceexplorer2.Options) {}
}

func ServicePackage(ctx context.Context) conns.ServicePackage {
	return &servicePackage{}
}<|MERGE_RESOLUTION|>--- conflicted
+++ resolved
@@ -39,14 +39,10 @@
 				IdentifierAttribute: names.AttrARN,
 			}),
 			Region:   unique.Make(inttypes.ResourceRegionDefault()),
-<<<<<<< HEAD
 			Identity: inttypes.RegionalARNIdentity(inttypes.WithIdentityDuplicateAttrs(names.AttrID)),
 			Import: inttypes.Import{
 				WrappedImport: true,
 			},
-=======
-			Identity: inttypes.RegionalARNIdentity(),
->>>>>>> 94d54c49
 		},
 		{
 			Factory:  newViewResource,
@@ -56,14 +52,10 @@
 				IdentifierAttribute: names.AttrARN,
 			}),
 			Region:   unique.Make(inttypes.ResourceRegionDefault()),
-<<<<<<< HEAD
 			Identity: inttypes.RegionalARNIdentity(inttypes.WithIdentityDuplicateAttrs(names.AttrID)),
 			Import: inttypes.Import{
 				WrappedImport: true,
 			},
-=======
-			Identity: inttypes.RegionalARNIdentity(),
->>>>>>> 94d54c49
 		},
 	}
 }
