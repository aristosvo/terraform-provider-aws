// Code generated by internal/generate/servicepackage/main.go; DO NOT EDIT.

package wafregional

import (
	"context"
	"unique"

	"github.com/aws/aws-sdk-go-v2/aws"
	"github.com/aws/aws-sdk-go-v2/service/wafregional"
	"github.com/hashicorp/terraform-plugin-log/tflog"
	"github.com/hashicorp/terraform-provider-aws/internal/conns"
	inttypes "github.com/hashicorp/terraform-provider-aws/internal/types"
	"github.com/hashicorp/terraform-provider-aws/names"
)

type servicePackage struct{}

func (p *servicePackage) FrameworkDataSources(ctx context.Context) []*inttypes.ServicePackageFrameworkDataSource {
	return []*inttypes.ServicePackageFrameworkDataSource{}
}

func (p *servicePackage) FrameworkResources(ctx context.Context) []*inttypes.ServicePackageFrameworkResource {
	return []*inttypes.ServicePackageFrameworkResource{}
}

func (p *servicePackage) SDKDataSources(ctx context.Context) []*inttypes.ServicePackageSDKDataSource {
	return []*inttypes.ServicePackageSDKDataSource{
		{
			Factory:  dataSourceIPSet,
			TypeName: "aws_wafregional_ipset",
			Name:     "IPSet",
			Region: &inttypes.ServicePackageResourceRegion{
				IsGlobal:                      false,
				IsOverrideEnabled:             true,
				IsValidateOverrideInPartition: true,
			},
		},
		{
			Factory:  dataSourceRateBasedRule,
			TypeName: "aws_wafregional_rate_based_rule",
			Name:     "Rate Based Rule",
			Region: &inttypes.ServicePackageResourceRegion{
				IsGlobal:                      false,
				IsOverrideEnabled:             true,
				IsValidateOverrideInPartition: true,
			},
		},
		{
			Factory:  dataSourceRule,
			TypeName: "aws_wafregional_rule",
			Name:     "Rule",
			Region: &inttypes.ServicePackageResourceRegion{
				IsGlobal:                      false,
				IsOverrideEnabled:             true,
				IsValidateOverrideInPartition: true,
			},
		},
		{
			Factory:  dataSourceSubscribedRuleGroup,
			TypeName: "aws_wafregional_subscribed_rule_group",
			Name:     "Subscribed Rule Group",
			Region: &inttypes.ServicePackageResourceRegion{
				IsGlobal:                      false,
				IsOverrideEnabled:             true,
				IsValidateOverrideInPartition: true,
			},
		},
		{
			Factory:  dataSourceWebACL,
			TypeName: "aws_wafregional_web_acl",
			Name:     "Web ACL",
			Region: &inttypes.ServicePackageResourceRegion{
				IsGlobal:                      false,
				IsOverrideEnabled:             true,
				IsValidateOverrideInPartition: true,
			},
		},
	}
}

func (p *servicePackage) SDKResources(ctx context.Context) []*inttypes.ServicePackageSDKResource {
	return []*inttypes.ServicePackageSDKResource{
		{
			Factory:  resourceByteMatchSet,
			TypeName: "aws_wafregional_byte_match_set",
			Name:     "Byte Match Set",
			Region: &inttypes.ServicePackageResourceRegion{
				IsGlobal:                      false,
				IsOverrideEnabled:             true,
				IsValidateOverrideInPartition: true,
			},
		},
		{
			Factory:  resourceGeoMatchSet,
			TypeName: "aws_wafregional_geo_match_set",
			Name:     "Geo Match Set",
			Region: &inttypes.ServicePackageResourceRegion{
				IsGlobal:                      false,
				IsOverrideEnabled:             true,
				IsValidateOverrideInPartition: true,
			},
		},
		{
			Factory:  resourceIPSet,
			TypeName: "aws_wafregional_ipset",
			Name:     "IPSet",
			Region: &inttypes.ServicePackageResourceRegion{
				IsGlobal:                      false,
				IsOverrideEnabled:             true,
				IsValidateOverrideInPartition: true,
			},
		},
		{
			Factory:  resourceRateBasedRule,
			TypeName: "aws_wafregional_rate_based_rule",
			Name:     "Rate Based Rule",
<<<<<<< HEAD
			Tags: &inttypes.ServicePackageResourceTags{
				IdentifierAttribute: names.AttrARN,
			},
			Region: &inttypes.ServicePackageResourceRegion{
				IsGlobal:                      false,
				IsOverrideEnabled:             true,
				IsValidateOverrideInPartition: true,
			},
=======
			Tags: unique.Make(types.ServicePackageResourceTags{
				IdentifierAttribute: names.AttrARN,
			}),
>>>>>>> 45438b17
		},
		{
			Factory:  resourceRegexMatchSet,
			TypeName: "aws_wafregional_regex_match_set",
			Name:     "Regex Match Set",
			Region: &inttypes.ServicePackageResourceRegion{
				IsGlobal:                      false,
				IsOverrideEnabled:             true,
				IsValidateOverrideInPartition: true,
			},
		},
		{
			Factory:  resourceRegexPatternSet,
			TypeName: "aws_wafregional_regex_pattern_set",
			Name:     "Regex Pattern Set",
			Region: &inttypes.ServicePackageResourceRegion{
				IsGlobal:                      false,
				IsOverrideEnabled:             true,
				IsValidateOverrideInPartition: true,
			},
		},
		{
			Factory:  resourceRule,
			TypeName: "aws_wafregional_rule",
			Name:     "Rule",
<<<<<<< HEAD
			Tags: &inttypes.ServicePackageResourceTags{
				IdentifierAttribute: names.AttrARN,
			},
			Region: &inttypes.ServicePackageResourceRegion{
				IsGlobal:                      false,
				IsOverrideEnabled:             true,
				IsValidateOverrideInPartition: true,
			},
=======
			Tags: unique.Make(types.ServicePackageResourceTags{
				IdentifierAttribute: names.AttrARN,
			}),
>>>>>>> 45438b17
		},
		{
			Factory:  resourceRuleGroup,
			TypeName: "aws_wafregional_rule_group",
			Name:     "Rule Group",
<<<<<<< HEAD
			Tags: &inttypes.ServicePackageResourceTags{
				IdentifierAttribute: names.AttrARN,
			},
			Region: &inttypes.ServicePackageResourceRegion{
				IsGlobal:                      false,
				IsOverrideEnabled:             true,
				IsValidateOverrideInPartition: true,
			},
=======
			Tags: unique.Make(types.ServicePackageResourceTags{
				IdentifierAttribute: names.AttrARN,
			}),
>>>>>>> 45438b17
		},
		{
			Factory:  resourceSizeConstraintSet,
			TypeName: "aws_wafregional_size_constraint_set",
			Name:     "Size Constraint Set",
			Region: &inttypes.ServicePackageResourceRegion{
				IsGlobal:                      false,
				IsOverrideEnabled:             true,
				IsValidateOverrideInPartition: true,
			},
		},
		{
			Factory:  resourceSQLInjectionMatchSet,
			TypeName: "aws_wafregional_sql_injection_match_set",
			Name:     "SQL Injection Match Set",
			Region: &inttypes.ServicePackageResourceRegion{
				IsGlobal:                      false,
				IsOverrideEnabled:             true,
				IsValidateOverrideInPartition: true,
			},
		},
		{
			Factory:  resourceWebACL,
			TypeName: "aws_wafregional_web_acl",
			Name:     "Web ACL",
<<<<<<< HEAD
			Tags: &inttypes.ServicePackageResourceTags{
				IdentifierAttribute: names.AttrARN,
			},
			Region: &inttypes.ServicePackageResourceRegion{
				IsGlobal:                      false,
				IsOverrideEnabled:             true,
				IsValidateOverrideInPartition: true,
			},
=======
			Tags: unique.Make(types.ServicePackageResourceTags{
				IdentifierAttribute: names.AttrARN,
			}),
>>>>>>> 45438b17
		},
		{
			Factory:  resourceWebACLAssociation,
			TypeName: "aws_wafregional_web_acl_association",
			Name:     "Web ACL Association",
			Region: &inttypes.ServicePackageResourceRegion{
				IsGlobal:                      false,
				IsOverrideEnabled:             true,
				IsValidateOverrideInPartition: true,
			},
		},
		{
			Factory:  resourceXSSMatchSet,
			TypeName: "aws_wafregional_xss_match_set",
			Name:     "XSS Match Set",
			Region: &inttypes.ServicePackageResourceRegion{
				IsGlobal:                      false,
				IsOverrideEnabled:             true,
				IsValidateOverrideInPartition: true,
			},
		},
	}
}

func (p *servicePackage) ServicePackageName() string {
	return names.WAFRegional
}

// NewClient returns a new AWS SDK for Go v2 client for this service package's AWS API.
func (p *servicePackage) NewClient(ctx context.Context, config map[string]any) (*wafregional.Client, error) {
	cfg := *(config["aws_sdkv2_config"].(*aws.Config))
	optFns := []func(*wafregional.Options){
		wafregional.WithEndpointResolverV2(newEndpointResolverV2()),
		withBaseEndpoint(config[names.AttrEndpoint].(string)),
		func(o *wafregional.Options) {
			if region := config[names.AttrRegion].(string); o.Region != region {
				tflog.Info(ctx, "overriding provider-configured AWS API region", map[string]any{
					"service":         p.ServicePackageName(),
					"original_region": o.Region,
					"override_region": region,
				})
				o.Region = region
			}
		},
		withExtraOptions(ctx, p, config),
	}

	return wafregional.NewFromConfig(cfg, optFns...), nil
}

// withExtraOptions returns a functional option that allows this service package to specify extra API client options.
// This option is always called after any generated options.
func withExtraOptions(ctx context.Context, sp conns.ServicePackage, config map[string]any) func(*wafregional.Options) {
	if v, ok := sp.(interface {
		withExtraOptions(context.Context, map[string]any) []func(*wafregional.Options)
	}); ok {
		optFns := v.withExtraOptions(ctx, config)

		return func(o *wafregional.Options) {
			for _, optFn := range optFns {
				optFn(o)
			}
		}
	}

	return func(*wafregional.Options) {}
}

func ServicePackage(ctx context.Context) conns.ServicePackage {
	return &servicePackage{}
}<|MERGE_RESOLUTION|>--- conflicted
+++ resolved
@@ -115,20 +115,14 @@
 			Factory:  resourceRateBasedRule,
 			TypeName: "aws_wafregional_rate_based_rule",
 			Name:     "Rate Based Rule",
-<<<<<<< HEAD
-			Tags: &inttypes.ServicePackageResourceTags{
-				IdentifierAttribute: names.AttrARN,
-			},
-			Region: &inttypes.ServicePackageResourceRegion{
-				IsGlobal:                      false,
-				IsOverrideEnabled:             true,
-				IsValidateOverrideInPartition: true,
-			},
-=======
-			Tags: unique.Make(types.ServicePackageResourceTags{
-				IdentifierAttribute: names.AttrARN,
-			}),
->>>>>>> 45438b17
+			Tags: unique.Make(inttypes.ServicePackageResourceTags{
+				IdentifierAttribute: names.AttrARN,
+			}),
+			Region: &inttypes.ServicePackageResourceRegion{
+				IsGlobal:                      false,
+				IsOverrideEnabled:             true,
+				IsValidateOverrideInPartition: true,
+			},
 		},
 		{
 			Factory:  resourceRegexMatchSet,
@@ -154,39 +148,27 @@
 			Factory:  resourceRule,
 			TypeName: "aws_wafregional_rule",
 			Name:     "Rule",
-<<<<<<< HEAD
-			Tags: &inttypes.ServicePackageResourceTags{
-				IdentifierAttribute: names.AttrARN,
-			},
-			Region: &inttypes.ServicePackageResourceRegion{
-				IsGlobal:                      false,
-				IsOverrideEnabled:             true,
-				IsValidateOverrideInPartition: true,
-			},
-=======
-			Tags: unique.Make(types.ServicePackageResourceTags{
-				IdentifierAttribute: names.AttrARN,
-			}),
->>>>>>> 45438b17
+			Tags: unique.Make(inttypes.ServicePackageResourceTags{
+				IdentifierAttribute: names.AttrARN,
+			}),
+			Region: &inttypes.ServicePackageResourceRegion{
+				IsGlobal:                      false,
+				IsOverrideEnabled:             true,
+				IsValidateOverrideInPartition: true,
+			},
 		},
 		{
 			Factory:  resourceRuleGroup,
 			TypeName: "aws_wafregional_rule_group",
 			Name:     "Rule Group",
-<<<<<<< HEAD
-			Tags: &inttypes.ServicePackageResourceTags{
-				IdentifierAttribute: names.AttrARN,
-			},
-			Region: &inttypes.ServicePackageResourceRegion{
-				IsGlobal:                      false,
-				IsOverrideEnabled:             true,
-				IsValidateOverrideInPartition: true,
-			},
-=======
-			Tags: unique.Make(types.ServicePackageResourceTags{
-				IdentifierAttribute: names.AttrARN,
-			}),
->>>>>>> 45438b17
+			Tags: unique.Make(inttypes.ServicePackageResourceTags{
+				IdentifierAttribute: names.AttrARN,
+			}),
+			Region: &inttypes.ServicePackageResourceRegion{
+				IsGlobal:                      false,
+				IsOverrideEnabled:             true,
+				IsValidateOverrideInPartition: true,
+			},
 		},
 		{
 			Factory:  resourceSizeConstraintSet,
@@ -212,20 +194,14 @@
 			Factory:  resourceWebACL,
 			TypeName: "aws_wafregional_web_acl",
 			Name:     "Web ACL",
-<<<<<<< HEAD
-			Tags: &inttypes.ServicePackageResourceTags{
-				IdentifierAttribute: names.AttrARN,
-			},
-			Region: &inttypes.ServicePackageResourceRegion{
-				IsGlobal:                      false,
-				IsOverrideEnabled:             true,
-				IsValidateOverrideInPartition: true,
-			},
-=======
-			Tags: unique.Make(types.ServicePackageResourceTags{
-				IdentifierAttribute: names.AttrARN,
-			}),
->>>>>>> 45438b17
+			Tags: unique.Make(inttypes.ServicePackageResourceTags{
+				IdentifierAttribute: names.AttrARN,
+			}),
+			Region: &inttypes.ServicePackageResourceRegion{
+				IsGlobal:                      false,
+				IsOverrideEnabled:             true,
+				IsValidateOverrideInPartition: true,
+			},
 		},
 		{
 			Factory:  resourceWebACLAssociation,
