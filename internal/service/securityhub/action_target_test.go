--- conflicted
+++ resolved
@@ -12,16 +12,12 @@
 	"github.com/hashicorp/terraform-plugin-testing/terraform"
 	"github.com/hashicorp/terraform-provider-aws/internal/acctest"
 	"github.com/hashicorp/terraform-provider-aws/internal/conns"
-	"github.com/hashicorp/terraform-provider-aws/internal/errs"
 	tfsecurityhub "github.com/hashicorp/terraform-provider-aws/internal/service/securityhub"
-<<<<<<< HEAD
-=======
 	"github.com/hashicorp/terraform-provider-aws/internal/tfresource"
->>>>>>> 57aba66d
 	"github.com/hashicorp/terraform-provider-aws/names"
 )
 
-func TestAccSecurityHubActionTarget_basic(t *testing.T) {
+func testAccActionTarget_basic(t *testing.T) {
 	ctx := acctest.Context(t)
 	resourceName := "aws_securityhub_action_target.test"
 
@@ -50,7 +46,7 @@
 	})
 }
 
-func TestAccSecurityHubActionTarget_disappears(t *testing.T) {
+func testAccActionTarget_disappears(t *testing.T) {
 	ctx := acctest.Context(t)
 	resourceName := "aws_securityhub_action_target.test"
 
@@ -72,7 +68,7 @@
 	})
 }
 
-func TestAccSecurityHubActionTarget_Description(t *testing.T) {
+func testAccActionTarget_Description(t *testing.T) {
 	ctx := acctest.Context(t)
 	resourceName := "aws_securityhub_action_target.test"
 
@@ -105,7 +101,7 @@
 	})
 }
 
-func TestAccSecurityHubActionTarget_Name(t *testing.T) {
+func testAccActionTarget_Name(t *testing.T) {
 	ctx := acctest.Context(t)
 	resourceName := "aws_securityhub_action_target.test"
 
@@ -145,21 +141,7 @@
 			return fmt.Errorf("Not found: %s", n)
 		}
 
-<<<<<<< HEAD
-		if rs.Primary.ID == "" {
-			return fmt.Errorf("No Security Hub custom action ARN is set")
-		}
-
 		conn := acctest.Provider.Meta().(*conns.AWSClient).SecurityHubClient(ctx)
-
-		action, err := tfsecurityhub.FindActionTargetByARN(ctx, conn, rs.Primary.ID)
-
-		if err != nil {
-			return err
-		}
-=======
-		conn := acctest.Provider.Meta().(*conns.AWSClient).SecurityHubClient(ctx)
->>>>>>> 57aba66d
 
 		_, err := tfsecurityhub.FindActionTargetByARN(ctx, conn, rs.Primary.ID)
 
@@ -176,15 +158,9 @@
 				continue
 			}
 
-<<<<<<< HEAD
-			action, err := tfsecurityhub.FindActionTargetByARN(ctx, conn, rs.Primary.ID)
-
-			if errs.MessageContains(err, "InvalidAccessException", "not subscribed to AWS Security Hub") {
-=======
 			_, err := tfsecurityhub.FindActionTargetByARN(ctx, conn, rs.Primary.ID)
 
 			if tfresource.NotFound(err) {
->>>>>>> 57aba66d
 				continue
 			}
 
