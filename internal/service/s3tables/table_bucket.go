--- conflicted
+++ resolved
@@ -430,10 +430,6 @@
 	return out, nil
 }
 
-<<<<<<< HEAD
-type tableBucketResourceModel struct {
-	framework.WithRegionModel
-=======
 func findTableBucketEncryptionConfiguration(ctx context.Context, conn *s3tables.Client, arn string) (*awstypes.EncryptionConfiguration, error) {
 	in := s3tables.GetTableBucketEncryptionInput{
 		TableBucketARN: aws.String(arn),
@@ -454,8 +450,8 @@
 	return out.EncryptionConfiguration, nil
 }
 
-type resourceTableBucketModel struct {
->>>>>>> 84ed2ea3
+type tableBucketResourceModel struct {
+	framework.WithRegionModel
 	ARN                      types.String                                                    `tfsdk:"arn"`
 	CreatedAt                timetypes.RFC3339                                               `tfsdk:"created_at"`
 	EncryptionConfiguration  fwtypes.ObjectValueOf[encryptionConfigurationModel]             `tfsdk:"encryption_configuration"`
