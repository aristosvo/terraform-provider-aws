package amp_test

import (
	"context"
	"fmt"
	"testing"

	"github.com/aws/aws-sdk-go/aws"
	"github.com/aws/aws-sdk-go/service/prometheusservice"
	sdkacctest "github.com/hashicorp/terraform-plugin-sdk/v2/helper/acctest"
	"github.com/hashicorp/terraform-plugin-sdk/v2/helper/resource"
	"github.com/hashicorp/terraform-plugin-sdk/v2/terraform"
	"github.com/hashicorp/terraform-provider-aws/internal/acctest"
	"github.com/hashicorp/terraform-provider-aws/internal/conns"
	tfamp "github.com/hashicorp/terraform-provider-aws/internal/service/amp"
	"github.com/hashicorp/terraform-provider-aws/internal/tfresource"
)

func TestAccAMPWorkspace_basic(t *testing.T) {
	ctx := acctest.Context(t)
	var v prometheusservice.WorkspaceDescription
	resourceName := "aws_prometheus_workspace.test"

	resource.ParallelTest(t, resource.TestCase{
<<<<<<< HEAD
		PreCheck: func() {
			acctest.PreCheck(ctx, t)
			acctest.PreCheckPartitionHasService(prometheusservice.EndpointsID, t)
		},
=======
		PreCheck:                 func() { acctest.PreCheck(t); acctest.PreCheckPartitionHasService(t, prometheusservice.EndpointsID) },
>>>>>>> 78d002fe
		ErrorCheck:               acctest.ErrorCheck(t, prometheusservice.EndpointsID),
		ProtoV5ProviderFactories: acctest.ProtoV5ProviderFactories,
		CheckDestroy:             testAccCheckWorkspaceDestroy(ctx),
		Steps: []resource.TestStep{
			{
				Config: testAccWorkspaceConfig_basic(),
				Check: resource.ComposeTestCheckFunc(
					testAccCheckWorkspaceExists(ctx, resourceName, &v),
					resource.TestCheckResourceAttr(resourceName, "alias", ""),
					resource.TestCheckResourceAttrSet(resourceName, "arn"),
					resource.TestCheckResourceAttr(resourceName, "logging_configuration.#", "0"),
					resource.TestCheckResourceAttrSet(resourceName, "prometheus_endpoint"),
					resource.TestCheckResourceAttr(resourceName, "tags.%", "0"),
				),
			},
			{
				ResourceName:      resourceName,
				ImportState:       true,
				ImportStateVerify: true,
			},
		},
	})
}

func TestAccAMPWorkspace_disappears(t *testing.T) {
	ctx := acctest.Context(t)
	var v prometheusservice.WorkspaceDescription
	resourceName := "aws_prometheus_workspace.test"

	resource.ParallelTest(t, resource.TestCase{
<<<<<<< HEAD
		PreCheck: func() {
			acctest.PreCheck(ctx, t)
			acctest.PreCheckPartitionHasService(prometheusservice.EndpointsID, t)
		},
=======
		PreCheck:                 func() { acctest.PreCheck(t); acctest.PreCheckPartitionHasService(t, prometheusservice.EndpointsID) },
>>>>>>> 78d002fe
		ErrorCheck:               acctest.ErrorCheck(t, prometheusservice.EndpointsID),
		ProtoV5ProviderFactories: acctest.ProtoV5ProviderFactories,
		CheckDestroy:             testAccCheckWorkspaceDestroy(ctx),
		Steps: []resource.TestStep{
			{
				Config: testAccWorkspaceConfig_basic(),
				Check: resource.ComposeTestCheckFunc(
					testAccCheckWorkspaceExists(ctx, resourceName, &v),
					acctest.CheckResourceDisappears(ctx, acctest.Provider, tfamp.ResourceWorkspace(), resourceName),
				),
				ExpectNonEmptyPlan: true,
			},
		},
	})
}

func TestAccAMPWorkspace_tags(t *testing.T) {
	ctx := acctest.Context(t)
	var v prometheusservice.WorkspaceDescription
	resourceName := "aws_prometheus_workspace.test"

	resource.ParallelTest(t, resource.TestCase{
		PreCheck:                 func() { acctest.PreCheck(ctx, t) },
		ErrorCheck:               acctest.ErrorCheck(t, prometheusservice.EndpointsID),
		ProtoV5ProviderFactories: acctest.ProtoV5ProviderFactories,
		CheckDestroy:             testAccCheckWorkspaceDestroy(ctx),
		Steps: []resource.TestStep{
			{
				Config: testAccWorkspaceConfig_tags1("key1", "value1"),
				Check: resource.ComposeTestCheckFunc(
					testAccCheckWorkspaceExists(ctx, resourceName, &v),
					resource.TestCheckResourceAttr(resourceName, "tags.%", "1"),
					resource.TestCheckResourceAttr(resourceName, "tags.key1", "value1"),
				),
			},
			{
				ResourceName:      resourceName,
				ImportState:       true,
				ImportStateVerify: true,
			},
			{
				Config: testAccWorkspaceConfig_tags2("key1", "value1updated", "key2", "value2"),
				Check: resource.ComposeTestCheckFunc(
					testAccCheckWorkspaceExists(ctx, resourceName, &v),
					resource.TestCheckResourceAttr(resourceName, "tags.%", "2"),
					resource.TestCheckResourceAttr(resourceName, "tags.key1", "value1updated"),
					resource.TestCheckResourceAttr(resourceName, "tags.key2", "value2"),
				),
			},
			{
				Config: testAccWorkspaceConfig_tags1("key2", "value2"),
				Check: resource.ComposeTestCheckFunc(
					testAccCheckWorkspaceExists(ctx, resourceName, &v),
					resource.TestCheckResourceAttr(resourceName, "tags.%", "1"),
					resource.TestCheckResourceAttr(resourceName, "tags.key2", "value2"),
				),
			},
		},
	})
}

func TestAccAMPWorkspace_alias(t *testing.T) {
	ctx := acctest.Context(t)
	var v1, v2, v3, v4 prometheusservice.WorkspaceDescription
	rName1 := sdkacctest.RandomWithPrefix(acctest.ResourcePrefix)
	rName2 := sdkacctest.RandomWithPrefix(acctest.ResourcePrefix)
	resourceName := "aws_prometheus_workspace.test"

	resource.ParallelTest(t, resource.TestCase{
<<<<<<< HEAD
		PreCheck: func() {
			acctest.PreCheck(ctx, t)
			acctest.PreCheckPartitionHasService(prometheusservice.EndpointsID, t)
		},
=======
		PreCheck:                 func() { acctest.PreCheck(t); acctest.PreCheckPartitionHasService(t, prometheusservice.EndpointsID) },
>>>>>>> 78d002fe
		ErrorCheck:               acctest.ErrorCheck(t, prometheusservice.EndpointsID),
		ProtoV5ProviderFactories: acctest.ProtoV5ProviderFactories,
		CheckDestroy:             testAccCheckWorkspaceDestroy(ctx),
		Steps: []resource.TestStep{
			{
				Config: testAccWorkspaceConfig_alias(rName1),
				Check: resource.ComposeTestCheckFunc(
					testAccCheckWorkspaceExists(ctx, resourceName, &v1),
					resource.TestCheckResourceAttr(resourceName, "alias", rName1),
				),
			},
			{
				ResourceName:      resourceName,
				ImportState:       true,
				ImportStateVerify: true,
			},
			{
				Config: testAccWorkspaceConfig_alias(rName2),
				Check: resource.ComposeTestCheckFunc(
					testAccCheckWorkspaceExists(ctx, resourceName, &v2),
					testAccCheckVPNConnectionNotRecreated(&v1, &v2),
					resource.TestCheckResourceAttr(resourceName, "alias", rName2),
				),
			},
			{
				Config: testAccWorkspaceConfig_basic(),
				Check: resource.ComposeTestCheckFunc(
					testAccCheckWorkspaceExists(ctx, resourceName, &v3),
					testAccCheckVPNConnectionRecreated(&v2, &v3),
					resource.TestCheckResourceAttr(resourceName, "alias", ""),
				),
			},
			{
				Config: testAccWorkspaceConfig_alias(rName1),
				Check: resource.ComposeTestCheckFunc(
					testAccCheckWorkspaceExists(ctx, resourceName, &v4),
					testAccCheckVPNConnectionNotRecreated(&v3, &v4),
					resource.TestCheckResourceAttr(resourceName, "alias", rName1),
				),
			},
		},
	})
}

func TestAccAMPWorkspace_loggingConfiguration(t *testing.T) {
	ctx := acctest.Context(t)
	var v prometheusservice.WorkspaceDescription
	rName := sdkacctest.RandomWithPrefix(acctest.ResourcePrefix)
	resourceName := "aws_prometheus_workspace.test"

	resource.ParallelTest(t, resource.TestCase{
		PreCheck:                 func() { acctest.PreCheck(ctx, t) },
		ErrorCheck:               acctest.ErrorCheck(t, prometheusservice.EndpointsID),
		ProtoV5ProviderFactories: acctest.ProtoV5ProviderFactories,
		CheckDestroy:             testAccCheckWorkspaceDestroy(ctx),
		Steps: []resource.TestStep{
			{
				Config: testAccWorkspaceConfig_loggingConfiguration(rName, 0),
				Check: resource.ComposeTestCheckFunc(
					testAccCheckWorkspaceExists(ctx, resourceName, &v),
					resource.TestCheckResourceAttr(resourceName, "logging_configuration.#", "1"),
					resource.TestCheckResourceAttrSet(resourceName, "logging_configuration.0.log_group_arn"),
				),
			},
			{
				ResourceName:      resourceName,
				ImportState:       true,
				ImportStateVerify: true,
			},
			{
				Config: testAccWorkspaceConfig_loggingConfiguration(rName, 1),
				Check: resource.ComposeTestCheckFunc(
					testAccCheckWorkspaceExists(ctx, resourceName, &v),
					resource.TestCheckResourceAttr(resourceName, "logging_configuration.#", "1"),
					resource.TestCheckResourceAttrSet(resourceName, "logging_configuration.0.log_group_arn"),
				),
			},
			{
				Config: testAccWorkspaceConfig_basic(),
				Check: resource.ComposeTestCheckFunc(
					testAccCheckWorkspaceExists(ctx, resourceName, &v),
					resource.TestCheckResourceAttr(resourceName, "logging_configuration.#", "0"),
				),
			},
			{
				Config: testAccWorkspaceConfig_loggingConfiguration(rName, 0),
				Check: resource.ComposeTestCheckFunc(
					testAccCheckWorkspaceExists(ctx, resourceName, &v),
					resource.TestCheckResourceAttr(resourceName, "logging_configuration.#", "1"),
					resource.TestCheckResourceAttrSet(resourceName, "logging_configuration.0.log_group_arn"),
				),
			},
		},
	})
}

func testAccCheckWorkspaceExists(ctx context.Context, n string, v *prometheusservice.WorkspaceDescription) resource.TestCheckFunc {
	return func(s *terraform.State) error {
		rs, ok := s.RootModule().Resources[n]
		if !ok {
			return fmt.Errorf("Not found: %s", n)
		}

		if rs.Primary.ID == "" {
			return fmt.Errorf("No Prometheus Workspace ID is set")
		}

		conn := acctest.Provider.Meta().(*conns.AWSClient).AMPConn()

		output, err := tfamp.FindWorkspaceByID(ctx, conn, rs.Primary.ID)

		if err != nil {
			return err
		}

		*v = *output

		return nil
	}
}

func testAccCheckWorkspaceDestroy(ctx context.Context) resource.TestCheckFunc {
	return func(s *terraform.State) error {
		conn := acctest.Provider.Meta().(*conns.AWSClient).AMPConn()

		for _, rs := range s.RootModule().Resources {
			if rs.Type != "aws_prometheus_workspace" {
				continue
			}

			_, err := tfamp.FindWorkspaceByID(ctx, conn, rs.Primary.ID)

			if tfresource.NotFound(err) {
				continue
			}

			if err != nil {
				return err
			}

			return fmt.Errorf("Prometheus Workspace %s still exists", rs.Primary.ID)
		}

		return nil
	}
}

func testAccCheckVPNConnectionRecreated(before, after *prometheusservice.WorkspaceDescription) resource.TestCheckFunc {
	return func(s *terraform.State) error {
		if before, after := aws.StringValue(before.WorkspaceId), aws.StringValue(after.WorkspaceId); before == after {
			return fmt.Errorf("Expected Prometheus Workspace IDs to change, %s", before)
		}

		return nil
	}
}

func testAccCheckVPNConnectionNotRecreated(before, after *prometheusservice.WorkspaceDescription) resource.TestCheckFunc {
	return func(s *terraform.State) error {
		if before, after := aws.StringValue(before.WorkspaceId), aws.StringValue(after.WorkspaceId); before != after {
			return fmt.Errorf("Expected Prometheus Workspace IDs not to change, but got before: %s, after: %s", before, after)
		}

		return nil
	}
}

func testAccWorkspaceConfig_basic() string {
	return `
resource "aws_prometheus_workspace" "test" {}
`
}

func testAccWorkspaceConfig_tags1(tagKey1, tagValue1 string) string {
	return fmt.Sprintf(`
resource "aws_prometheus_workspace" "test" {
  tags = {
    %[1]q = %[2]q
  }
}
`, tagKey1, tagValue1)
}

func testAccWorkspaceConfig_tags2(tagKey1, tagValue1, tagKey2, tagValue2 string) string {
	return fmt.Sprintf(`
resource "aws_prometheus_workspace" "test" {
  tags = {
    %[1]q = %[2]q
    %[3]q = %[4]q
  }
}
`, tagKey1, tagValue1, tagKey2, tagValue2)
}

func testAccWorkspaceConfig_alias(rName string) string {
	return fmt.Sprintf(`
resource "aws_prometheus_workspace" "test" {
  alias = %[1]q
}
`, rName)
}

func testAccWorkspaceConfig_loggingConfiguration(rName string, idx int) string {
	return fmt.Sprintf(`
resource "aws_cloudwatch_log_group" "test" {
  count = 2

  name = "%[1]s-${count.index}"
}

resource "aws_prometheus_workspace" "test" {
  logging_configuration {
    log_group_arn = "${aws_cloudwatch_log_group.test[%[2]d].arn}:*"
  }
}
`, rName, idx)
}<|MERGE_RESOLUTION|>--- conflicted
+++ resolved
@@ -22,14 +22,10 @@
 	resourceName := "aws_prometheus_workspace.test"
 
 	resource.ParallelTest(t, resource.TestCase{
-<<<<<<< HEAD
 		PreCheck: func() {
 			acctest.PreCheck(ctx, t)
-			acctest.PreCheckPartitionHasService(prometheusservice.EndpointsID, t)
-		},
-=======
-		PreCheck:                 func() { acctest.PreCheck(t); acctest.PreCheckPartitionHasService(t, prometheusservice.EndpointsID) },
->>>>>>> 78d002fe
+			acctest.PreCheckPartitionHasService(t, prometheusservice.EndpointsID)
+		},
 		ErrorCheck:               acctest.ErrorCheck(t, prometheusservice.EndpointsID),
 		ProtoV5ProviderFactories: acctest.ProtoV5ProviderFactories,
 		CheckDestroy:             testAccCheckWorkspaceDestroy(ctx),
@@ -60,14 +56,10 @@
 	resourceName := "aws_prometheus_workspace.test"
 
 	resource.ParallelTest(t, resource.TestCase{
-<<<<<<< HEAD
 		PreCheck: func() {
 			acctest.PreCheck(ctx, t)
-			acctest.PreCheckPartitionHasService(prometheusservice.EndpointsID, t)
-		},
-=======
-		PreCheck:                 func() { acctest.PreCheck(t); acctest.PreCheckPartitionHasService(t, prometheusservice.EndpointsID) },
->>>>>>> 78d002fe
+			acctest.PreCheckPartitionHasService(t, prometheusservice.EndpointsID)
+		},
 		ErrorCheck:               acctest.ErrorCheck(t, prometheusservice.EndpointsID),
 		ProtoV5ProviderFactories: acctest.ProtoV5ProviderFactories,
 		CheckDestroy:             testAccCheckWorkspaceDestroy(ctx),
@@ -137,14 +129,10 @@
 	resourceName := "aws_prometheus_workspace.test"
 
 	resource.ParallelTest(t, resource.TestCase{
-<<<<<<< HEAD
 		PreCheck: func() {
 			acctest.PreCheck(ctx, t)
-			acctest.PreCheckPartitionHasService(prometheusservice.EndpointsID, t)
-		},
-=======
-		PreCheck:                 func() { acctest.PreCheck(t); acctest.PreCheckPartitionHasService(t, prometheusservice.EndpointsID) },
->>>>>>> 78d002fe
+			acctest.PreCheckPartitionHasService(t, prometheusservice.EndpointsID)
+		},
 		ErrorCheck:               acctest.ErrorCheck(t, prometheusservice.EndpointsID),
 		ProtoV5ProviderFactories: acctest.ProtoV5ProviderFactories,
 		CheckDestroy:             testAccCheckWorkspaceDestroy(ctx),
