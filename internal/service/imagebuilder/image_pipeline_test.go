--- conflicted
+++ resolved
@@ -52,21 +52,12 @@
 					resource.TestCheckResourceAttr(resourceName, "image_tests_configuration.#", acctest.Ct1),
 					resource.TestCheckResourceAttr(resourceName, "image_tests_configuration.0.image_tests_enabled", acctest.CtTrue),
 					resource.TestCheckResourceAttr(resourceName, "image_tests_configuration.0.timeout_minutes", "720"),
-<<<<<<< HEAD
 					resource.TestCheckResourceAttrPair(resourceName, "infrastructure_configuration_arn", infrastructureConfigurationResourceName, "arn"),
 					resource.TestCheckResourceAttr(resourceName, "name", rName),
 					resource.TestCheckResourceAttr(resourceName, "platform", string(types.PlatformLinux)),
 					resource.TestCheckResourceAttr(resourceName, "schedule.#", "0"),
 					resource.TestCheckResourceAttr(resourceName, "status", string(types.PipelineStatusEnabled)),
 					resource.TestCheckResourceAttr(resourceName, "tags.%", "0"),
-=======
-					resource.TestCheckResourceAttrPair(resourceName, "infrastructure_configuration_arn", infrastructureConfigurationResourceName, names.AttrARN),
-					resource.TestCheckResourceAttr(resourceName, names.AttrName, rName),
-					resource.TestCheckResourceAttr(resourceName, "platform", imagebuilder.PlatformLinux),
-					resource.TestCheckResourceAttr(resourceName, "schedule.#", acctest.Ct0),
-					resource.TestCheckResourceAttr(resourceName, names.AttrStatus, imagebuilder.PipelineStatusEnabled),
-					resource.TestCheckResourceAttr(resourceName, acctest.CtTagsPercent, acctest.Ct0),
->>>>>>> d5a0a582
 				),
 			},
 			{
@@ -477,13 +468,8 @@
 				Config: testAccImagePipelineConfig_scheduleExecutionStartCondition(rName, string(types.PipelineExecutionStartConditionExpressionMatchAndDependencyUpdatesAvailable)),
 				Check: resource.ComposeTestCheckFunc(
 					testAccCheckImagePipelineExists(ctx, resourceName),
-<<<<<<< HEAD
 					resource.TestCheckResourceAttr(resourceName, "schedule.#", "1"),
 					resource.TestCheckResourceAttr(resourceName, "schedule.0.pipeline_execution_start_condition", string(types.PipelineExecutionStartConditionExpressionMatchAndDependencyUpdatesAvailable)),
-=======
-					resource.TestCheckResourceAttr(resourceName, "schedule.#", acctest.Ct1),
-					resource.TestCheckResourceAttr(resourceName, "schedule.0.pipeline_execution_start_condition", imagebuilder.PipelineExecutionStartConditionExpressionMatchAndDependencyUpdatesAvailable),
->>>>>>> d5a0a582
 				),
 			},
 			{
@@ -496,13 +482,8 @@
 				Config: testAccImagePipelineConfig_scheduleExecutionStartCondition(rName, string(types.PipelineExecutionStartConditionExpressionMatchOnly)),
 				Check: resource.ComposeTestCheckFunc(
 					testAccCheckImagePipelineExists(ctx, resourceName),
-<<<<<<< HEAD
 					resource.TestCheckResourceAttr(resourceName, "schedule.#", "1"),
 					resource.TestCheckResourceAttr(resourceName, "schedule.0.pipeline_execution_start_condition", string(types.PipelineExecutionStartConditionExpressionMatchOnly)),
-=======
-					resource.TestCheckResourceAttr(resourceName, "schedule.#", acctest.Ct1),
-					resource.TestCheckResourceAttr(resourceName, "schedule.0.pipeline_execution_start_condition", imagebuilder.PipelineExecutionStartConditionExpressionMatchOnly),
->>>>>>> d5a0a582
 				),
 			},
 		},
@@ -600,11 +581,7 @@
 				Config: testAccImagePipelineConfig_status(rName, string(types.PipelineStatusDisabled)),
 				Check: resource.ComposeTestCheckFunc(
 					testAccCheckImagePipelineExists(ctx, resourceName),
-<<<<<<< HEAD
 					resource.TestCheckResourceAttr(resourceName, "status", string(types.PipelineStatusDisabled)),
-=======
-					resource.TestCheckResourceAttr(resourceName, names.AttrStatus, imagebuilder.PipelineStatusDisabled),
->>>>>>> d5a0a582
 				),
 			},
 			{
@@ -616,11 +593,7 @@
 				Config: testAccImagePipelineConfig_status(rName, string(types.PipelineStatusEnabled)),
 				Check: resource.ComposeTestCheckFunc(
 					testAccCheckImagePipelineExists(ctx, resourceName),
-<<<<<<< HEAD
 					resource.TestCheckResourceAttr(resourceName, "status", string(types.PipelineStatusEnabled)),
-=======
-					resource.TestCheckResourceAttr(resourceName, names.AttrStatus, imagebuilder.PipelineStatusEnabled),
->>>>>>> d5a0a582
 				),
 			},
 		},
@@ -684,11 +657,11 @@
 		CheckDestroy:             testAccCheckImagePipelineDestroy(ctx),
 		Steps: []resource.TestStep{
 			{
-				Config: testAccImagePipelineConfig_workflow(rName, imagebuilder.OnWorkflowFailureAbort, "test1"),
+				Config: testAccImagePipelineConfig_workflow(rName, string(types.OnWorkflowFailureAbort), "test1"),
 				Check: resource.ComposeTestCheckFunc(
 					testAccCheckImagePipelineExists(ctx, resourceName),
 					resource.TestCheckResourceAttr(resourceName, "workflow.#", acctest.Ct1),
-					resource.TestCheckResourceAttr(resourceName, "workflow.0.on_failure", imagebuilder.OnWorkflowFailureAbort),
+					resource.TestCheckResourceAttr(resourceName, "workflow.0.on_failure", string(types.OnWorkflowFailureAbort)),
 					resource.TestCheckResourceAttr(resourceName, "workflow.0.parallel_group", "test1"),
 				),
 			},
@@ -698,11 +671,11 @@
 				ImportStateVerify: true,
 			},
 			{
-				Config: testAccImagePipelineConfig_workflow(rName, imagebuilder.OnWorkflowFailureContinue, "test2"),
+				Config: testAccImagePipelineConfig_workflow(rName, string(types.OnWorkflowFailureContinue), "test2"),
 				Check: resource.ComposeTestCheckFunc(
 					testAccCheckImagePipelineExists(ctx, resourceName),
 					resource.TestCheckResourceAttr(resourceName, "workflow.#", acctest.Ct1),
-					resource.TestCheckResourceAttr(resourceName, "workflow.0.on_failure", imagebuilder.OnWorkflowFailureContinue),
+					resource.TestCheckResourceAttr(resourceName, "workflow.0.on_failure", string(types.OnWorkflowFailureContinue)),
 					resource.TestCheckResourceAttr(resourceName, "workflow.0.parallel_group", "test2"),
 				),
 			},
