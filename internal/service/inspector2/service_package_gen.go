--- conflicted
+++ resolved
@@ -20,22 +20,18 @@
 	return []*inttypes.ServicePackageFrameworkDataSource{}
 }
 
-<<<<<<< HEAD
 func (p *servicePackage) FrameworkResources(ctx context.Context) []*inttypes.ServicePackageFrameworkResource {
-	return []*inttypes.ServicePackageFrameworkResource{}
-=======
-func (p *servicePackage) FrameworkResources(ctx context.Context) []*types.ServicePackageFrameworkResource {
-	return []*types.ServicePackageFrameworkResource{
+	return []*inttypes.ServicePackageFrameworkResource{
 		{
 			Factory:  newFilterResource,
 			TypeName: "aws_inspector2_filter",
 			Name:     "Filter",
-			Tags: &types.ServicePackageResourceTags{
+			Tags: unique.Make(inttypes.ServicePackageResourceTags{
 				IdentifierAttribute: names.AttrARN,
-			},
+			}),
+			Region: unique.Make(inttypes.ResourceRegionDefault()),
 		},
 	}
->>>>>>> 84ed2ea3
 }
 
 func (p *servicePackage) SDKDataSources(ctx context.Context) []*inttypes.ServicePackageSDKDataSource {
