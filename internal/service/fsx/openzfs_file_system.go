--- conflicted
+++ resolved
@@ -660,13 +660,8 @@
 		input.OpenZFSConfiguration.Options = flex.ExpandStringyValueSet[awstypes.DeleteFileSystemOpenZFSOption](v.(*schema.Set))
 	}
 
-<<<<<<< HEAD
-	if v, ok := d.GetOk("final_backup_tags"); ok && len(v.(map[string]interface{})) > 0 {
+	if v, ok := d.GetOk("final_backup_tags"); ok && len(v.(map[string]any)) > 0 {
 		input.OpenZFSConfiguration.FinalBackupTags = svcTags(tftags.New(ctx, v))
-=======
-	if v, ok := d.GetOk("final_backup_tags"); ok && len(v.(map[string]any)) > 0 {
-		input.OpenZFSConfiguration.FinalBackupTags = Tags(tftags.New(ctx, v))
->>>>>>> 58002c3e
 	}
 
 	log.Printf("[DEBUG] Deleting FSx for OpenZFS File System: %s", d.Id())
