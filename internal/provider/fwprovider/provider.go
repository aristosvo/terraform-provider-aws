// Copyright (c) HashiCorp, Inc.
// SPDX-License-Identifier: MPL-2.0

package fwprovider

import (
	"context"
	"errors"
	"fmt"
	"log"
	"slices"

	"github.com/hashicorp/terraform-plugin-framework-validators/listvalidator"
	"github.com/hashicorp/terraform-plugin-framework/datasource"
	"github.com/hashicorp/terraform-plugin-framework/diag"
	"github.com/hashicorp/terraform-plugin-framework/ephemeral"
	"github.com/hashicorp/terraform-plugin-framework/function"
	"github.com/hashicorp/terraform-plugin-framework/path"
	"github.com/hashicorp/terraform-plugin-framework/provider"
	"github.com/hashicorp/terraform-plugin-framework/provider/schema"
	"github.com/hashicorp/terraform-plugin-framework/resource"
	"github.com/hashicorp/terraform-plugin-framework/schema/validator"
	"github.com/hashicorp/terraform-plugin-framework/types"
	"github.com/hashicorp/terraform-provider-aws/internal/conns"
	"github.com/hashicorp/terraform-provider-aws/internal/framework/flex"
	fwtypes "github.com/hashicorp/terraform-provider-aws/internal/framework/types"
	tffunction "github.com/hashicorp/terraform-provider-aws/internal/function"
	"github.com/hashicorp/terraform-provider-aws/internal/logging"
	tftags "github.com/hashicorp/terraform-provider-aws/internal/tags"
	tfunique "github.com/hashicorp/terraform-provider-aws/internal/unique"
	"github.com/hashicorp/terraform-provider-aws/names"
)

var (
	resourceSchemasValidated bool
)

var (
	_ provider.Provider                       = &fwprovider{}
	_ provider.ProviderWithFunctions          = &fwprovider{}
	_ provider.ProviderWithEphemeralResources = &fwprovider{}
)

type fwprovider struct {
	dataSources        []func() datasource.DataSource
	ephemeralResources []func() ephemeral.EphemeralResource
	primary            interface{ Meta() any }
	resources          []func() resource.Resource
}

// New returns a new, initialized Terraform Plugin Framework-style provider instance.
// The provider instance is fully configured once the `Configure` method has been called.
func New(ctx context.Context, primary interface{ Meta() any }) (provider.Provider, error) {
	log.Printf("Creating Terraform AWS Provider (Framework-style)...")

	provider := &fwprovider{
		dataSources:        make([]func() datasource.DataSource, 0),
		ephemeralResources: make([]func() ephemeral.EphemeralResource, 0),
		primary:            primary,
		resources:          make([]func() resource.Resource, 0),
	}

	// Acceptance tests call this function multiple times, potentially in parallel.
	// To avoid "fatal error: concurrent map writes", take a lock.
	const (
		mutexKVKey = "provider.New"
	)
	conns.GlobalMutexKV.Lock(mutexKVKey)
	defer conns.GlobalMutexKV.Unlock(mutexKVKey)

	// Because we try and share resource schemas as much as possible,
	// we need to ensure that we only validate the resource schemas once.
	if !resourceSchemasValidated {
		if err := provider.validateResourceSchemas(ctx); err != nil {
			return nil, err
		}

		resourceSchemasValidated = true
	}

	if err := provider.initialize(ctx); err != nil {
		return nil, err
	}

	return provider, nil
}

func (*fwprovider) Metadata(ctx context.Context, request provider.MetadataRequest, response *provider.MetadataResponse) {
	response.TypeName = "aws"
}

// Schema returns the schema for this provider's configuration.
func (*fwprovider) Schema(ctx context.Context, request provider.SchemaRequest, response *provider.SchemaResponse) {
	// This schema must match exactly the Terraform Protocol v5 (Terraform Plugin SDK v2) provider's schema.
	response.Schema = schema.Schema{
		Attributes: map[string]schema.Attribute{
			"access_key": schema.StringAttribute{
				Optional:    true,
				Description: "The access key for API operations. You can retrieve this\nfrom the 'Security & Credentials' section of the AWS console.",
			},
			"allowed_account_ids": schema.SetAttribute{
				ElementType: types.StringType,
				Optional:    true,
			},
			"custom_ca_bundle": schema.StringAttribute{
				Optional:    true,
				Description: "File containing custom root and intermediate certificates. Can also be configured using the `AWS_CA_BUNDLE` environment variable. (Setting `ca_bundle` in the shared config file is not supported.)",
			},
			"ec2_metadata_service_endpoint": schema.StringAttribute{
				Optional:    true,
				Description: "Address of the EC2 metadata service endpoint to use. Can also be configured using the `AWS_EC2_METADATA_SERVICE_ENDPOINT` environment variable.",
			},
			"ec2_metadata_service_endpoint_mode": schema.StringAttribute{
				Optional:    true,
				Description: "Protocol to use with EC2 metadata service endpoint.Valid values are `IPv4` and `IPv6`. Can also be configured using the `AWS_EC2_METADATA_SERVICE_ENDPOINT_MODE` environment variable.",
			},
			"forbidden_account_ids": schema.SetAttribute{
				ElementType: types.StringType,
				Optional:    true,
			},
			"http_proxy": schema.StringAttribute{
				Optional:    true,
				Description: "URL of a proxy to use for HTTP requests when accessing the AWS API. Can also be set using the `HTTP_PROXY` or `http_proxy` environment variables.",
			},
			"https_proxy": schema.StringAttribute{
				Optional:    true,
				Description: "URL of a proxy to use for HTTPS requests when accessing the AWS API. Can also be set using the `HTTPS_PROXY` or `https_proxy` environment variables.",
			},
			"insecure": schema.BoolAttribute{
				Optional:    true,
				Description: "Explicitly allow the provider to perform \"insecure\" SSL requests. If omitted, default value is `false`",
			},
			"max_retries": schema.Int64Attribute{
				Optional:    true,
				Description: "The maximum number of times an AWS API request is\nbeing executed. If the API request still fails, an error is\nthrown.",
			},
			"no_proxy": schema.StringAttribute{
				Optional:    true,
				Description: "Comma-separated list of hosts that should not use HTTP or HTTPS proxies. Can also be set using the `NO_PROXY` or `no_proxy` environment variables.",
			},
			"profile": schema.StringAttribute{
				Optional:    true,
				Description: "The profile for API operations. If not set, the default profile\ncreated with `aws configure` will be used.",
			},
			"region": schema.StringAttribute{
				Optional:    true,
				Description: "The region where AWS operations will take place. Examples\nare us-east-1, us-west-2, etc.", // lintignore:AWSAT003
			},
			"retry_mode": schema.StringAttribute{
				Optional:    true,
				Description: "Specifies how retries are attempted. Valid values are `standard` and `adaptive`. Can also be configured using the `AWS_RETRY_MODE` environment variable.",
			},
			"s3_use_path_style": schema.BoolAttribute{
				Optional:    true,
				Description: "Set this to true to enable the request to use path-style addressing,\ni.e., https://s3.amazonaws.com/BUCKET/KEY. By default, the S3 client will\nuse virtual hosted bucket addressing when possible\n(https://BUCKET.s3.amazonaws.com/KEY). Specific to the Amazon S3 service.",
			},
			"s3_us_east_1_regional_endpoint": schema.StringAttribute{
				Optional: true,
				Description: "Specifies whether S3 API calls in the `us-east-1` region use the legacy global endpoint or a regional endpoint. " + //lintignore:AWSAT003
					"Valid values are `legacy` or `regional`. " +
					"Can also be configured using the `AWS_S3_US_EAST_1_REGIONAL_ENDPOINT` environment variable or the `s3_us_east_1_regional_endpoint` shared config file parameter",
			},
			"secret_key": schema.StringAttribute{
				Optional:    true,
				Description: "The secret key for API operations. You can retrieve this\nfrom the 'Security & Credentials' section of the AWS console.",
			},
			"shared_config_files": schema.ListAttribute{
				ElementType: types.StringType,
				Optional:    true,
				Description: "List of paths to shared config files. If not set, defaults to [~/.aws/config].",
			},
			"shared_credentials_files": schema.ListAttribute{
				ElementType: types.StringType,
				Optional:    true,
				Description: "List of paths to shared credentials files. If not set, defaults to [~/.aws/credentials].",
			},
			"skip_credentials_validation": schema.BoolAttribute{
				Optional:    true,
				Description: "Skip the credentials validation via STS API. Used for AWS API implementations that do not have STS available/implemented.",
			},
			"skip_metadata_api_check": schema.StringAttribute{
				Optional:    true,
				Description: "Skip the AWS Metadata API check. Used for AWS API implementations that do not have a metadata api endpoint.",
			},
			"skip_region_validation": schema.BoolAttribute{
				Optional:    true,
				Description: "Skip static validation of region name. Used by users of alternative AWS-like APIs or users w/ access to regions that are not public (yet).",
			},
			"skip_requesting_account_id": schema.BoolAttribute{
				Optional:    true,
				Description: "Skip requesting the account ID. Used for AWS API implementations that do not have IAM/STS API and/or metadata API.",
			},
			"sts_region": schema.StringAttribute{
				Optional:    true,
				Description: "The region where AWS STS operations will take place. Examples\nare us-east-1 and us-west-2.", // lintignore:AWSAT003
			},
			"token": schema.StringAttribute{
				Optional:    true,
				Description: "session token. A session token is only required if you are\nusing temporary security credentials.",
			},
			"token_bucket_rate_limiter_capacity": schema.Int64Attribute{
				Optional:    true,
				Description: "The capacity of the AWS SDK's token bucket rate limiter.",
			},
			"use_dualstack_endpoint": schema.BoolAttribute{
				Optional:    true,
				Description: "Resolve an endpoint with DualStack capability",
			},
			"use_fips_endpoint": schema.BoolAttribute{
				Optional:    true,
				Description: "Resolve an endpoint with FIPS capability",
			},
		},
		Blocks: map[string]schema.Block{
			"assume_role": schema.ListNestedBlock{
				NestedObject: schema.NestedBlockObject{
					Attributes: map[string]schema.Attribute{
						"duration": schema.StringAttribute{
							CustomType:  fwtypes.DurationType,
							Optional:    true,
							Description: "The duration, between 15 minutes and 12 hours, of the role session. Valid time units are ns, us (or µs), ms, s, h, or m.",
						},
						"external_id": schema.StringAttribute{
							Optional:    true,
							Description: "A unique identifier that might be required when you assume a role in another account.",
						},
						"policy": schema.StringAttribute{
							Optional:    true,
							Description: "IAM Policy JSON describing further restricting permissions for the IAM Role being assumed.",
						},
						"policy_arns": schema.SetAttribute{
							ElementType: types.StringType,
							Optional:    true,
							Description: "Amazon Resource Names (ARNs) of IAM Policies describing further restricting permissions for the IAM Role being assumed.",
						},
						"role_arn": schema.StringAttribute{
							Optional:    true, // For historical reasons, we allow an empty `assume_role` block
							Description: "Amazon Resource Name (ARN) of an IAM Role to assume prior to making API calls.",
						},
						"session_name": schema.StringAttribute{
							Optional:    true,
							Description: "An identifier for the assumed role session.",
						},
						"source_identity": schema.StringAttribute{
							Optional:    true,
							Description: "Source identity specified by the principal assuming the role.",
						},
						"tags": schema.MapAttribute{
							ElementType: types.StringType,
							Optional:    true,
							Description: "Assume role session tags.",
						},
						"transitive_tag_keys": schema.SetAttribute{
							ElementType: types.StringType,
							Optional:    true,
							Description: "Assume role session tag keys to pass to any subsequent sessions.",
						},
					},
				},
			},
			"assume_role_with_web_identity": schema.ListNestedBlock{
				Validators: []validator.List{
					listvalidator.SizeAtMost(1),
				},
				NestedObject: schema.NestedBlockObject{
					Attributes: map[string]schema.Attribute{
						"duration": schema.StringAttribute{
							CustomType:  fwtypes.DurationType,
							Optional:    true,
							Description: "The duration, between 15 minutes and 12 hours, of the role session. Valid time units are ns, us (or µs), ms, s, h, or m.",
						},
						"policy": schema.StringAttribute{
							Optional:    true,
							Description: "IAM Policy JSON describing further restricting permissions for the IAM Role being assumed.",
						},
						"policy_arns": schema.SetAttribute{
							ElementType: types.StringType,
							Optional:    true,
							Description: "Amazon Resource Names (ARNs) of IAM Policies describing further restricting permissions for the IAM Role being assumed.",
						},
						"role_arn": schema.StringAttribute{
							Optional:    true, // For historical reasons, we allow an empty `assume_role_with_web_identity` block
							Description: "Amazon Resource Name (ARN) of an IAM Role to assume prior to making API calls.",
						},
						"session_name": schema.StringAttribute{
							Optional:    true,
							Description: "An identifier for the assumed role session.",
						},
						"web_identity_token": schema.StringAttribute{
							Optional: true,
						},
						"web_identity_token_file": schema.StringAttribute{
							Optional: true,
						},
					},
				},
			},
			"default_tags": schema.ListNestedBlock{
				Validators: []validator.List{
					listvalidator.SizeAtMost(1),
				},
				Description: "Configuration block with settings to default resource tags across all resources.",
				NestedObject: schema.NestedBlockObject{
					Attributes: map[string]schema.Attribute{
						"tags": schema.MapAttribute{
							ElementType: types.StringType,
							Optional:    true,
							Description: "Resource tags to default across all resources. " +
								"Can also be configured with environment variables like `" + tftags.DefaultTagsEnvVarPrefix + "<tag_name>`.",
						},
					},
				},
			},
			"endpoints": endpointsBlock(),
			"ignore_tags": schema.ListNestedBlock{
				Validators: []validator.List{
					listvalidator.SizeAtMost(1),
				},
				Description: "Configuration block with settings to ignore resource tags across all resources.",
				NestedObject: schema.NestedBlockObject{
					Attributes: map[string]schema.Attribute{
						"key_prefixes": schema.SetAttribute{
							ElementType: types.StringType,
							Optional:    true,
							Description: "Resource tag key prefixes to ignore across all resources. " +
								"Can also be configured with the " + tftags.IgnoreTagsKeyPrefixesEnvVar + " environment variable.",
						},
						"keys": schema.SetAttribute{
							ElementType: types.StringType,
							Optional:    true,
							Description: "Resource tag keys to ignore across all resources. " +
								"Can also be configured with the " + tftags.IgnoreTagsKeysEnvVar + " environment variable.",
						},
					},
				},
			},
		},
	}
}

// Configure is called at the beginning of the provider lifecycle, when
// Terraform sends to the provider the values the user specified in the
// provider configuration block.
func (p *fwprovider) Configure(ctx context.Context, request provider.ConfigureRequest, response *provider.ConfigureResponse) {
	// Provider's parsed configuration (its instance state) is available through the primary provider's Meta() method.
	v := p.primary.Meta()
	response.DataSourceData = v
	response.ResourceData = v
	response.EphemeralResourceData = v
}

// DataSources returns a slice of functions to instantiate each DataSource
// implementation.
//
// All data sources must have unique type names.
func (p *fwprovider) DataSources(ctx context.Context) []func() datasource.DataSource {
	return slices.Clone(p.dataSources)
}

// Resources returns a slice of functions to instantiate each Resource
// implementation.
//
// All resources must have unique type names.
func (p *fwprovider) Resources(ctx context.Context) []func() resource.Resource {
	return slices.Clone(p.resources)
}

// EphemeralResources returns a slice of functions to instantiate each Ephemeral Resource
// implementation.
//
// All ephemeral resources must have unique type names.
func (p *fwprovider) EphemeralResources(ctx context.Context) []func() ephemeral.EphemeralResource {
	return slices.Clone(p.ephemeralResources)
}

// Functions returns a slice of functions to instantiate each Function
// implementation.
//
// The function type name is determined by the Function implementing
// the Metadata method. All functions must have unique names.
func (p *fwprovider) Functions(_ context.Context) []func() function.Function {
	return []func() function.Function{
		tffunction.NewARNBuildFunction,
		tffunction.NewARNParseFunction,
		tffunction.NewTrimIAMRolePathFunction,
	}
}

// initialize is called from `fwprovider.New` to perform any Terraform Framework-style initialization.
func (p *fwprovider) initialize(ctx context.Context) error {
	log.Printf("Initializing Terraform AWS Provider (Framework-style)...")

	var errs []error

	for _, sp := range servicePackages(ctx) {
		servicePackageName := sp.ServicePackageName()

		for _, v := range sp.FrameworkDataSources(ctx) {
			typeName := v.TypeName
			inner, err := v.Factory(ctx)

			if err != nil {
				errs = append(errs, fmt.Errorf("creating data source (%s): %w", typeName, err))
				continue
			}

<<<<<<< HEAD
			var interceptors dataSourceInterceptors
=======
			typeName := v.TypeName
			interceptors := dataSourceInterceptors{}
			if !tfunique.IsHandleNil(v.Tags) {
				// The data source has opted in to transparent tagging.
				// Ensure that the schema look OK.
				schemaResponse := datasource.SchemaResponse{}
				inner.Schema(ctx, datasource.SchemaRequest{}, &schemaResponse)
>>>>>>> 45438b17

			// TODO REGION Inject a top-level "region" attribute.

			if v.Tags != nil {
				interceptors = append(interceptors, newTagsDataSourceInterceptor(v.Tags))
			}

			opts := wrappedDataSourceOptions{
				// bootstrapContext is run on all wrapped methods before any interceptors.
				bootstrapContext: func(ctx context.Context, getAttribute getAttributeFunc, c *conns.AWSClient) (context.Context, diag.Diagnostics) {
					var diags diag.Diagnostics
					var overrideRegion string

					if v.Region != nil && v.Region.IsOverrideEnabled && getAttribute != nil {
						diags.Append(getAttribute(ctx, path.Root(names.AttrRegion), &overrideRegion)...)
						if diags.HasError() {
							return ctx, diags
						}
					}

					ctx = conns.NewDataSourceContext(ctx, servicePackageName, v.Name, overrideRegion)
					if c != nil {
						ctx = tftags.NewContext(ctx, c.DefaultTagsConfig(ctx), c.IgnoreTagsConfig(ctx))
						ctx = c.RegisterLogger(ctx)
						ctx = flex.RegisterLogger(ctx)
					}

					return ctx, diags
				},
				interceptors: interceptors,
				typeName:     typeName,
			}
			p.dataSources = append(p.dataSources, func() datasource.DataSource {
				return newWrappedDataSource(inner, opts)
			})
		}

		if v, ok := sp.(conns.ServicePackageWithEphemeralResources); ok {
			for _, v := range v.EphemeralResources(ctx) {
				typeName := v.TypeName
				inner, err := v.Factory(ctx)

				if err != nil {
					errs = append(errs, fmt.Errorf("creating ephemeral resource (%s): %w", typeName, err))
					continue
				}

				var interceptors ephemeralResourceInterceptors

				// TODO REGION Inject a top-level "region" attribute.

				opts := wrappedEphemeralResourceOptions{
					// bootstrapContext is run on all wrapped methods before any interceptors.
					bootstrapContext: func(ctx context.Context, getAttribute getAttributeFunc, c *conns.AWSClient) (context.Context, diag.Diagnostics) {
						var diags diag.Diagnostics
						var overrideRegion string

						if v.Region != nil && v.Region.IsOverrideEnabled && getAttribute != nil {
							diags.Append(getAttribute(ctx, path.Root(names.AttrRegion), &overrideRegion)...)
							if diags.HasError() {
								return ctx, diags
							}
						}

						ctx = conns.NewEphemeralResourceContext(ctx, servicePackageName, v.Name, overrideRegion)
						if c != nil {
							ctx = c.RegisterLogger(ctx)
							ctx = flex.RegisterLogger(ctx)
							ctx = logging.MaskSensitiveValuesByKey(ctx, logging.HTTPKeyRequestBody, logging.HTTPKeyResponseBody)
						}
						return ctx, diags
					},
					interceptors: interceptors,
					typeName:     v.TypeName,
				}
				p.ephemeralResources = append(p.ephemeralResources, func() ephemeral.EphemeralResource {
					return newWrappedEphemeralResource(inner, opts)
				})
			}
		}

		for _, v := range sp.FrameworkResources(ctx) {
			typeName := v.TypeName
			inner, err := v.Factory(ctx)

			if err != nil {
				errs = append(errs, fmt.Errorf("creating resource (%s): %w", typeName, err))
				continue
			}

			var modifyPlanFuncs []modifyPlanFunc
<<<<<<< HEAD
			var interceptors resourceInterceptors
=======
			interceptors := resourceInterceptors{}
			if !tfunique.IsHandleNil(v.Tags) {
				// The resource has opted in to transparent tagging.
				// Ensure that the schema look OK.
				schemaResponse := resource.SchemaResponse{}
				inner.Schema(ctx, resource.SchemaRequest{}, &schemaResponse)
>>>>>>> 45438b17

			// TODO REGION Inject a top-level "region" attribute.

			if v.Tags != nil {
				modifyPlanFuncs = append(modifyPlanFuncs, setTagsAll)
				interceptors = append(interceptors, newTagsResourceInterceptor(v.Tags))
			}

			opts := wrappedResourceOptions{
				// bootstrapContext is run on all wrapped methods before any interceptors.
				bootstrapContext: func(ctx context.Context, getAttribute getAttributeFunc, c *conns.AWSClient) (context.Context, diag.Diagnostics) {
					var diags diag.Diagnostics
					var overrideRegion string

					if v.Region != nil && v.Region.IsOverrideEnabled && getAttribute != nil {
						diags.Append(getAttribute(ctx, path.Root(names.AttrRegion), &overrideRegion)...)
						if diags.HasError() {
							return ctx, diags
						}
					}

					ctx = conns.NewResourceContext(ctx, servicePackageName, v.Name, overrideRegion)
					if c != nil {
						ctx = tftags.NewContext(ctx, c.DefaultTagsConfig(ctx), c.IgnoreTagsConfig(ctx))
						ctx = c.RegisterLogger(ctx)
						ctx = flex.RegisterLogger(ctx)
					}

					return ctx, diags
				},
				interceptors:    interceptors,
				modifyPlanFuncs: modifyPlanFuncs,
				typeName:        typeName,
			}
			p.resources = append(p.resources, func() resource.Resource {
				return newWrappedResource(inner, opts)
			})
		}
	}

	return errors.Join(errs...)
}

// validateResourceSchemas is called from `fwprovider.New` to validate Terraform Plugin Framework-style resource schemas.
func (p *fwprovider) validateResourceSchemas(ctx context.Context) error {
	var errs []error

	for _, sp := range servicePackages(ctx) {
		for _, v := range sp.FrameworkDataSources(ctx) {
			typeName := v.TypeName
			ds, err := v.Factory(ctx)

			if err != nil {
				errs = append(errs, fmt.Errorf("creating data source (%s): %w", typeName, err))
				continue
			}

			schemaResponse := datasource.SchemaResponse{}
			ds.Schema(ctx, datasource.SchemaRequest{}, &schemaResponse)

			if v := v.Region; v != nil && v.IsOverrideEnabled {
				if _, ok := schemaResponse.Schema.Attributes[names.AttrRegion]; ok {
					errs = append(errs, fmt.Errorf("`%s` attribute is defined: %s data source", names.AttrRegion, typeName))
					continue
				}
			}

			if v.Tags != nil {
				// The data source has opted in to transparent tagging.
				// Ensure that the schema look OK.
				if v, ok := schemaResponse.Schema.Attributes[names.AttrTags]; ok {
					if !v.IsComputed() {
						errs = append(errs, fmt.Errorf("`%s` attribute must be Computed: %s data source", names.AttrTags, typeName))
						continue
					}
				} else {
					errs = append(errs, fmt.Errorf("no `%s` attribute defined in schema: %s data source", names.AttrTags, typeName))
					continue
				}
			}
		}

		if v, ok := sp.(conns.ServicePackageWithEphemeralResources); ok {
			for _, v := range v.EphemeralResources(ctx) {
				typeName := v.TypeName
				er, err := v.Factory(ctx)

				if err != nil {
					errs = append(errs, fmt.Errorf("creating ephemeral resource (%s): %w", typeName, err))
					continue
				}

				schemaResponse := ephemeral.SchemaResponse{}
				er.Schema(ctx, ephemeral.SchemaRequest{}, &schemaResponse)

				if v := v.Region; v != nil && v.IsOverrideEnabled {
					if _, ok := schemaResponse.Schema.Attributes[names.AttrRegion]; ok {
						errs = append(errs, fmt.Errorf("`%s` attribute is defined: %s ephemeral resource", names.AttrRegion, typeName))
						continue
					}
				}
			}
		}

		for _, v := range sp.FrameworkResources(ctx) {
			typeName := v.TypeName
			r, err := v.Factory(ctx)

			if err != nil {
				errs = append(errs, fmt.Errorf("creating resource (%s): %w", typeName, err))
				continue
			}

			schemaResponse := resource.SchemaResponse{}
			r.Schema(ctx, resource.SchemaRequest{}, &schemaResponse)

			if v := v.Region; v != nil && v.IsOverrideEnabled {
				if _, ok := schemaResponse.Schema.Attributes[names.AttrRegion]; ok {
					errs = append(errs, fmt.Errorf("`%s` attribute is defined: %s resource", names.AttrRegion, typeName))
					continue
				}
			}

			if v.Tags != nil {
				// The resource has opted in to transparent tagging.
				// Ensure that the schema look OK.
				if v, ok := schemaResponse.Schema.Attributes[names.AttrTags]; ok {
					if v.IsComputed() {
						errs = append(errs, fmt.Errorf("`%s` attribute cannot be Computed: %s resource", names.AttrTags, typeName))
						continue
					}
				} else {
					errs = append(errs, fmt.Errorf("no `%s` attribute defined in schema: %s resource", names.AttrTags, typeName))
					continue
				}
				if v, ok := schemaResponse.Schema.Attributes[names.AttrTagsAll]; ok {
					if !v.IsComputed() {
						errs = append(errs, fmt.Errorf("`%s` attribute must be Computed: %s resource", names.AttrTagsAll, typeName))
						continue
					}
				} else {
					errs = append(errs, fmt.Errorf("no `%s` attribute defined in schema: %s resource", names.AttrTagsAll, typeName))
					continue
				}
			}
		}
	}

	return errors.Join(errs...)
}<|MERGE_RESOLUTION|>--- conflicted
+++ resolved
@@ -404,21 +404,11 @@
 				continue
 			}
 
-<<<<<<< HEAD
 			var interceptors dataSourceInterceptors
-=======
-			typeName := v.TypeName
-			interceptors := dataSourceInterceptors{}
+
+			// TODO REGION Inject a top-level "region" attribute.
+
 			if !tfunique.IsHandleNil(v.Tags) {
-				// The data source has opted in to transparent tagging.
-				// Ensure that the schema look OK.
-				schemaResponse := datasource.SchemaResponse{}
-				inner.Schema(ctx, datasource.SchemaRequest{}, &schemaResponse)
->>>>>>> 45438b17
-
-			// TODO REGION Inject a top-level "region" attribute.
-
-			if v.Tags != nil {
 				interceptors = append(interceptors, newTagsDataSourceInterceptor(v.Tags))
 			}
 
@@ -506,20 +496,11 @@
 			}
 
 			var modifyPlanFuncs []modifyPlanFunc
-<<<<<<< HEAD
 			var interceptors resourceInterceptors
-=======
-			interceptors := resourceInterceptors{}
+
+			// TODO REGION Inject a top-level "region" attribute.
+
 			if !tfunique.IsHandleNil(v.Tags) {
-				// The resource has opted in to transparent tagging.
-				// Ensure that the schema look OK.
-				schemaResponse := resource.SchemaResponse{}
-				inner.Schema(ctx, resource.SchemaRequest{}, &schemaResponse)
->>>>>>> 45438b17
-
-			// TODO REGION Inject a top-level "region" attribute.
-
-			if v.Tags != nil {
 				modifyPlanFuncs = append(modifyPlanFuncs, setTagsAll)
 				interceptors = append(interceptors, newTagsResourceInterceptor(v.Tags))
 			}
@@ -583,7 +564,7 @@
 				}
 			}
 
-			if v.Tags != nil {
+			if !tfunique.IsHandleNil(v.Tags) {
 				// The data source has opted in to transparent tagging.
 				// Ensure that the schema look OK.
 				if v, ok := schemaResponse.Schema.Attributes[names.AttrTags]; ok {
@@ -639,7 +620,7 @@
 				}
 			}
 
-			if v.Tags != nil {
+			if !tfunique.IsHandleNil(v.Tags) {
 				// The resource has opted in to transparent tagging.
 				// Ensure that the schema look OK.
 				if v, ok := schemaResponse.Schema.Attributes[names.AttrTags]; ok {
