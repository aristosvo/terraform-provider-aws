--- conflicted
+++ resolved
@@ -383,15 +383,9 @@
 	iotAnalyticsActions := d.Get("iot_analytics").(*schema.Set).List()
 
 	numActions := len(cloudwatchAlarmActions) + len(cloudwatchMetricActions) +
-<<<<<<< HEAD
 		len(dynamoDbActions) + len(dynamoDbv2Actions) + len(elasticsearchActions) +
 		len(firehoseActions) + len(kinesisActions) + len(lambdaActions) +
-		len(republishActions) + len(s3Actions) + len(snsActions) + len(sqsActions)
-=======
-		len(dynamoDbActions) + len(elasticsearchActions) + len(firehoseActions) +
-		len(kinesisActions) + len(lambdaActions) + len(republishActions) +
-		len(s3Actions) + len(snsActions) + len(sqsActions) + len(iotAnalyticsActions)
->>>>>>> 51440936
+		len(republishActions) + len(s3Actions) + len(snsActions) + len(sqsActions) + len(iotAnalyticsActions)
 	actions := make([]*iot.Action, numActions)
 
 	i := 0
