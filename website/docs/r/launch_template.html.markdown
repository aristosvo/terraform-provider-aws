--- conflicted
+++ resolved
@@ -415,19 +415,11 @@
 
 The `metadata_options` block supports the following:
 
-<<<<<<< HEAD
 * `http_endpoint` - (Optional) Whether the metadata service is available. Can be `"enabled"` or `"disabled"`. (Default: `"enabled"`).
 * `http_tokens` - (Optional) Whether or not the metadata service requires session tokens, also referred to as _Instance Metadata Service Version 2 (IMDSv2)_. Can be `"optional"` or `"required"`. (Default: `"optional"`).
 * `http_put_response_hop_limit` - (Optional) The desired HTTP PUT response hop limit for instance metadata requests. The larger the number, the further instance metadata requests can travel. Can be an integer from `1` to `64`. (Default: `1`).
 * `http_protocol_ipv6` - (Optional) Enables or disables the IPv6 endpoint for the instance metadata service. Can be `"enabled"` or `"disabled"`.
 * `instance_metadata_tags` - (Optional) Enables or disables access to instance tags from the instance metadata service. Can be `"enabled"` or `"disabled"`.
-=======
-* `http_endpoint` - (Optional) Whether the metadata service is available. Can be `enabled` or `disabled`.
-* `http_protocol_ipv6` - (Optional) Enables or disables the IPv6 endpoint for the instance metadata service. (Default: `disabled`).
-* `http_put_response_hop_limit` - (Optional) The desired HTTP PUT response hop limit for instance metadata requests. The larger the number, the further instance metadata requests can travel. Can be an integer from `1` to `64`.
-* `http_tokens` - (Optional) Whether or not the metadata service requires session tokens, also referred to as _Instance Metadata Service Version 2 (IMDSv2)_. Can be `optional` or `required`.
-* `instance_metadata_tags` - (Optional) Enables or disables access to instance tags from the instance metadata service. (Default: `disabled`).
->>>>>>> f3d56e3d
 
 For more information, see the documentation on the [Instance Metadata Service](https://docs.aws.amazon.com/AWSEC2/latest/UserGuide/ec2-instance-metadata.html).
 
