--- conflicted
+++ resolved
@@ -75,11 +75,8 @@
       - run: make TEST=./version/... modern-check
 
       # Services
-<<<<<<< HEAD
+      - run: make TEST=./internal/service/ec2 modern-check
       - run: make TEST=./internal/service/kms modern-check
-=======
-      - run: make TEST=./internal/service/ec2 modern-check
->>>>>>> 77957c2e
       - run: make TEST=./internal/service/mq modern-check
       - run: make TEST=./internal/service/sns modern-check
       - run: make TEST=./internal/service/wafregional modern-check
